package de.plushnikov.intellij.plugin.util;

import com.google.common.base.Function;
import com.google.common.base.Predicates;
import com.google.common.collect.Collections2;
import com.google.common.collect.Lists;
import com.intellij.psi.CommonClassNames;
import com.intellij.psi.JavaPsiFacade;
import com.intellij.psi.PsiClass;
import com.intellij.psi.PsiClassType;
import com.intellij.psi.PsiElement;
import com.intellij.psi.PsiElementFactory;
import com.intellij.psi.PsiField;
import com.intellij.psi.PsiMethod;
import com.intellij.psi.PsiModifier;
import com.intellij.psi.PsiModifierList;
import com.intellij.psi.PsiType;
import com.intellij.psi.PsiTypeParameter;
import com.intellij.psi.impl.source.PsiExtensibleClass;
import org.jetbrains.annotations.NotNull;
import org.jetbrains.annotations.Nullable;

import java.util.ArrayList;
import java.util.Collection;
import java.util.HashMap;
import java.util.Map;

/**
 * @author Plushnikov Michail
 */
public class PsiClassUtil {

  private static final Function<PsiElement, PsiMethod> PSI_ELEMENT_TO_METHOD_FUNCTION = new Function<PsiElement, PsiMethod>() {
    @Override
    public PsiMethod apply(PsiElement psiElement) {
      return (PsiMethod) psiElement;
    }
  };
  private static final Function<PsiElement, PsiField> PSI_ELEMENT_TO_FIELD_FUNCTION = new Function<PsiElement, PsiField>() {
    @Override
    public PsiField apply(PsiElement psiElement) {
      return (PsiField) psiElement;
    }
  };
  private static final Function<PsiElement, PsiClass> PSI_ELEMENT_TO_CLASS_FUNCTION = new Function<PsiElement, PsiClass>() {
    @Override
    public PsiClass apply(PsiElement psiElement) {
      return (PsiClass) psiElement;
    }
  };

  /**
   * Workaround to get all of original Methods of the psiClass, without calling PsiAugmentProvider infinitely
   *
   * @param psiClass psiClass to collect all of methods from
   * @return all intern methods of the class
   */
  @NotNull
  public static Collection<PsiMethod> collectClassMethodsIntern(@NotNull PsiClass psiClass) {
    if (psiClass instanceof PsiExtensibleClass) {
      return ((PsiExtensibleClass) psiClass).getOwnMethods();
    } else {
      return Collections2.transform(
          Collections2.filter(Lists.newArrayList(psiClass.getChildren()), Predicates.instanceOf(PsiMethod.class)),
          PSI_ELEMENT_TO_METHOD_FUNCTION);
    }
  }

  /**
   * Workaround to get all of original Fields of the psiClass, without calling PsiAugmentProvider infinitely
   *
   * @param psiClass psiClass to collect all of fields from
   * @return all intern fields of the class
   */
  @NotNull
  public static Collection<PsiField> collectClassFieldsIntern(@NotNull PsiClass psiClass) {
    if (psiClass instanceof PsiExtensibleClass) {
      return ((PsiExtensibleClass) psiClass).getOwnFields();
    } else {
      return Collections2.transform(
          Collections2.filter(Lists.newArrayList(psiClass.getChildren()), Predicates.instanceOf(PsiField.class)),
          PSI_ELEMENT_TO_FIELD_FUNCTION);
    }
  }

  /**
   * Workaround to get all of original inner classes of the psiClass, without calling PsiAugmentProvider infinitely
   *
   * @param psiClass psiClass to collect all inner classes from
   * @return all inner classes of the class
   */
  @NotNull
  public static Collection<PsiClass> collectInnerClassesIntern(@NotNull PsiClass psiClass) {
    if (psiClass instanceof PsiExtensibleClass) {
      return ((PsiExtensibleClass) psiClass).getOwnInnerClasses();
    } else {
      return Collections2.transform(
          Collections2.filter(Lists.newArrayList(psiClass.getChildren()), Predicates.instanceOf(PsiClass.class)),
          PSI_ELEMENT_TO_CLASS_FUNCTION);
    }
  }

  @NotNull
  public static Collection<PsiMethod> collectClassConstructorIntern(@NotNull PsiClass psiClass) {
    final Collection<PsiMethod> psiMethods = collectClassMethodsIntern(psiClass);

    Collection<PsiMethod> classConstructors = new ArrayList<PsiMethod>(3);
    for (PsiMethod psiMethod : psiMethods) {
      if (psiMethod.isConstructor()) {
        classConstructors.add(psiMethod);
      }
    }
    return classConstructors;
  }

  @NotNull
  public static Collection<PsiMethod> collectClassStaticMethodsIntern(@NotNull PsiClass psiClass) {
    final Collection<PsiMethod> psiMethods = collectClassMethodsIntern(psiClass);

    Collection<PsiMethod> staticMethods = new ArrayList<PsiMethod>(5);
    for (PsiMethod psiMethod : psiMethods) {
      if (psiMethod.hasModifierProperty(PsiModifier.STATIC)) {
        staticMethods.add(psiMethod);
      }
    }
    return staticMethods;
  }

  public static boolean hasSuperClass(@NotNull final PsiClass psiClass) {
    final PsiClass superClass = psiClass.getSuperClass();
    return (null != superClass && !CommonClassNames.JAVA_LANG_OBJECT.equals(superClass.getQualifiedName())
        || !superTypesIsEmptyOrObjectOnly(psiClass));
  }

  private static boolean superTypesIsEmptyOrObjectOnly(@NotNull final PsiClass psiClass) {
    // It returns abstract classes, but also Object.
    final PsiClassType[] superTypes = psiClass.getSuperTypes();
    return superTypes.length == 0 || superTypes.length > 1 || CommonClassNames.JAVA_LANG_OBJECT.equals(superTypes[0].getCanonicalText());
  }

  public static boolean hasMultiArgumentConstructor(@NotNull final PsiClass psiClass) {
    boolean result = false;
    final Collection<PsiMethod> definedConstructors = collectClassConstructorIntern(psiClass);
    for (PsiMethod psiMethod : definedConstructors) {
      if (psiMethod.getParameterList().getParametersCount() > 0) {
        result = true;
        break;
      }
    }
    return result;
  }

  /**
   * Creates a PsiType for a PsiClass enriched with generic substitution information if available
   */
  @NotNull
  public static PsiType getTypeWithGenerics(@NotNull PsiClass psiClass) {
    PsiType result;
    final PsiElementFactory factory = JavaPsiFacade.getElementFactory(psiClass.getProject());
    final PsiTypeParameter[] classTypeParameters = psiClass.getTypeParameters();
    if (classTypeParameters.length > 0) {
      Map<PsiTypeParameter, PsiType> substitutionMap = new HashMap<PsiTypeParameter, PsiType>();
      for (PsiTypeParameter typeParameter : classTypeParameters) {
        substitutionMap.put(typeParameter, factory.createType(typeParameter));
      }
      result = factory.createType(psiClass, factory.createSubstitutor(substitutionMap));
    } else {
      result = factory.createType(psiClass);
    }
    return result;
  }
<<<<<<< HEAD

  /**
   * Workaround to get inner class of the psiClass, without calling PsiAugmentProvider infinitely
   *
   * @param psiClass psiClass to search for inner class
   * @return inner class if found
   */
  @Nullable
  public static PsiClass getInnerClassInternByName(@NotNull PsiClass psiClass, @NotNull String className) {
    Collection<PsiClass> innerClasses = collectInnerClassesIntern(psiClass);
    for (PsiClass innerClass : innerClasses) {
      if (className.equals(innerClass.getName()))
        return innerClass;
    }
    return null;
  }

  @Nullable
  public static PsiClass getInnerClassByName(@NotNull PsiClass psiClass, @NotNull String className) {
    PsiClass[] innerClasses = psiClass.getInnerClasses();
    for (PsiClass innerClass : innerClasses) {
      if (className.equals(innerClass.getName()))
        return innerClass;
    }
    return null;
=======
  
  /**
   * Return true if class is final.
   *
   * @param psiClass
   * @return
   */
  public static boolean isFinalClass(@NotNull PsiClass psiClass) {
    boolean result = false;
    final PsiModifierList modifierList = psiClass.getModifierList();
    if (null != modifierList) {
      result = modifierList.hasModifierProperty(PsiModifier.FINAL);
    }
    return result;
>>>>>>> ebe67a13
  }
}<|MERGE_RESOLUTION|>--- conflicted
+++ resolved
@@ -169,7 +169,21 @@
     }
     return result;
   }
-<<<<<<< HEAD
+  
+  /**
+   * Return true if class is final.
+   *
+   * @param psiClass
+   * @return
+   */
+  public static boolean isFinalClass(@NotNull PsiClass psiClass) {
+    boolean result = false;
+    final PsiModifierList modifierList = psiClass.getModifierList();
+    if (null != modifierList) {
+      result = modifierList.hasModifierProperty(PsiModifier.FINAL);
+    }
+    return result;
+  }
 
   /**
    * Workaround to get inner class of the psiClass, without calling PsiAugmentProvider infinitely
@@ -195,21 +209,5 @@
         return innerClass;
     }
     return null;
-=======
-  
-  /**
-   * Return true if class is final.
-   *
-   * @param psiClass
-   * @return
-   */
-  public static boolean isFinalClass(@NotNull PsiClass psiClass) {
-    boolean result = false;
-    final PsiModifierList modifierList = psiClass.getModifierList();
-    if (null != modifierList) {
-      result = modifierList.hasModifierProperty(PsiModifier.FINAL);
-    }
-    return result;
->>>>>>> ebe67a13
   }
 }