// Copyright 2000-2022 JetBrains s.r.o. and contributors. Use of this source code is governed by the Apache 2.0 license.
package org.jetbrains.fir.uast.test

import com.intellij.testFramework.LightProjectDescriptor
import org.jetbrains.kotlin.idea.test.KotlinLightCodeInsightFixtureTestCase
import org.jetbrains.kotlin.idea.test.KotlinWithJdkAndRuntimeLightProjectDescriptor
import org.jetbrains.uast.test.common.kotlin.UastApiFixtureTestBase
import org.junit.internal.runners.JUnit38ClassRunner
import org.junit.runner.RunWith

@RunWith(JUnit38ClassRunner::class)
class FirUastApiFixtureTest : KotlinLightCodeInsightFixtureTestCase(), UastApiFixtureTestBase {
    override val isFirUastPlugin: Boolean = true

    override fun isFirPlugin(): Boolean = true

    override fun getProjectDescriptor(): LightProjectDescriptor =
        KotlinWithJdkAndRuntimeLightProjectDescriptor.getInstance()

    fun testAssigningArrayElementType() {
        checkAssigningArrayElementType(myFixture)
    }

    fun testArgumentForParameter_smartcast() {
        checkArgumentForParameter_smartcast(myFixture)
    }

    fun testDivByZero() {
        checkDivByZero(myFixture)
    }

    fun testDetailsOfDeprecatedHidden() {
        checkDetailsOfDeprecatedHidden(myFixture)
    }

    fun testTypesOfDeprecatedHidden() {
        checkTypesOfDeprecatedHidden(myFixture)
    }

    fun testReifiedTypeNullability() {
        checkReifiedTypeNullability(myFixture)
    }

    fun testImplicitReceiverType() {
        checkImplicitReceiverType(myFixture)
    }

    fun testSubstitutedReceiverType() {
        checkSubstitutedReceiverType(myFixture)
    }

    fun testUnderscoreOperatorForTypeArguments() {
        checkUnderscoreOperatorForTypeArguments(myFixture)
    }

    fun testCallKindOfSamConstructor() {
        checkCallKindOfSamConstructor(myFixture)
    }

    fun testExpressionTypeFromIncorrectObject() {
        checkExpressionTypeFromIncorrectObject(myFixture)
    }

    fun testExpressionTypeForCallToInternalOperator() {
        checkExpressionTypeForCallToInternalOperator(myFixture)
    }

    fun testFlexibleFunctionalInterfaceType() {
        checkFlexibleFunctionalInterfaceType(myFixture)
    }

    fun testInvokedLambdaBody() {
        checkInvokedLambdaBody(myFixture)
    }

    fun testLambdaImplicitParameters() {
        checkLambdaImplicitParameters(myFixture)
    }

<<<<<<< HEAD
    fun testIdentifierOfNullableExtensionReceiver() {
        checkIdentifierOfNullableExtensionReceiver(myFixture)
    }

=======
    fun testLambdaBodyAsParentOfDestructuringDeclaration() {
        checkLambdaBodyAsParentOfDestructuringDeclaration(myFixture)
    }
>>>>>>> 735c4410
}<|MERGE_RESOLUTION|>--- conflicted
+++ resolved
@@ -77,14 +77,11 @@
         checkLambdaImplicitParameters(myFixture)
     }
 
-<<<<<<< HEAD
+    fun testLambdaBodyAsParentOfDestructuringDeclaration() {
+        checkLambdaBodyAsParentOfDestructuringDeclaration(myFixture)
+    }
+
     fun testIdentifierOfNullableExtensionReceiver() {
         checkIdentifierOfNullableExtensionReceiver(myFixture)
     }
-
-=======
-    fun testLambdaBodyAsParentOfDestructuringDeclaration() {
-        checkLambdaBodyAsParentOfDestructuringDeclaration(myFixture)
-    }
->>>>>>> 735c4410
 }