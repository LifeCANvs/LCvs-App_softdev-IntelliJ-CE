// Copyright 2000-2024 JetBrains s.r.o. and contributors. Use of this source code is governed by the Apache 2.0 license.
package org.jetbrains.kotlin.idea.k2.refactoring.extractFunction

import com.intellij.psi.PsiMember
import com.intellij.psi.PsiNameIdentifierOwner
import com.intellij.psi.PsiNamedElement
import com.intellij.psi.util.PsiTreeUtil
import com.intellij.psi.util.parentOfType
import org.jetbrains.kotlin.analysis.api.KaSession
import org.jetbrains.kotlin.analysis.api.analyze
import org.jetbrains.kotlin.analysis.api.resolution.KaCallableMemberCall
import org.jetbrains.kotlin.analysis.api.resolution.KaExplicitReceiverValue
import org.jetbrains.kotlin.analysis.api.resolution.KaImplicitReceiverValue
import org.jetbrains.kotlin.analysis.api.resolution.KaPartiallyAppliedSymbol
import org.jetbrains.kotlin.analysis.api.resolution.KaReceiverValue
import org.jetbrains.kotlin.analysis.api.resolution.KaSmartCastedReceiverValue
import org.jetbrains.kotlin.analysis.api.resolution.singleCallOrNull
import org.jetbrains.kotlin.analysis.api.resolution.symbol
import org.jetbrains.kotlin.analysis.api.components.KtDiagnosticCheckerFilter
import org.jetbrains.kotlin.analysis.api.components.buildClassType
import org.jetbrains.kotlin.analysis.api.fir.diagnostics.KaFirDiagnostic
import org.jetbrains.kotlin.analysis.api.signatures.KtCallableSignature
import org.jetbrains.kotlin.analysis.api.symbols.KaCallableSymbol
import org.jetbrains.kotlin.analysis.api.symbols.KaClassKind
import org.jetbrains.kotlin.analysis.api.symbols.KaClassOrObjectSymbol
import org.jetbrains.kotlin.analysis.api.symbols.KaClassifierSymbol
import org.jetbrains.kotlin.analysis.api.symbols.KaConstructorSymbol
import org.jetbrains.kotlin.analysis.api.symbols.KaFunctionSymbol
import org.jetbrains.kotlin.analysis.api.symbols.KaReceiverParameterSymbol
import org.jetbrains.kotlin.analysis.api.symbols.KtSymbol
import org.jetbrains.kotlin.analysis.api.symbols.KaTypeParameterSymbol
import org.jetbrains.kotlin.analysis.api.types.KtNonErrorClassType
import org.jetbrains.kotlin.analysis.api.types.KtType
import org.jetbrains.kotlin.idea.base.codeInsight.KotlinDeclarationNameValidator
import org.jetbrains.kotlin.idea.base.codeInsight.KotlinNameSuggester
import org.jetbrains.kotlin.idea.base.codeInsight.KotlinNameSuggester.Companion.suggestNameByName
import org.jetbrains.kotlin.idea.base.codeInsight.KotlinNameSuggestionProvider
import org.jetbrains.kotlin.idea.refactoring.introduce.extractionEngine.AddPrefixReplacement
import org.jetbrains.kotlin.idea.refactoring.introduce.extractionEngine.AnalysisResult
import org.jetbrains.kotlin.idea.refactoring.introduce.extractionEngine.FqNameReplacement
import org.jetbrains.kotlin.idea.refactoring.introduce.extractionEngine.ParametersInfo
import org.jetbrains.kotlin.idea.refactoring.introduce.extractionEngine.RenameReplacement
import org.jetbrains.kotlin.idea.refactoring.introduce.extractionEngine.ResolveResult
import org.jetbrains.kotlin.idea.refactoring.introduce.extractionEngine.ResolvedReferenceInfo
import org.jetbrains.kotlin.idea.refactoring.introduce.extractionEngine.TypeDescriptor
import org.jetbrains.kotlin.idea.refactoring.introduce.extractionEngine.TypeParameter
import org.jetbrains.kotlin.idea.refactoring.introduce.extractionEngine.WrapParameterInWithReplacement
import org.jetbrains.kotlin.idea.refactoring.introduce.extractionEngine.collectReferencedTypes
import org.jetbrains.kotlin.idea.refactoring.introduce.extractionEngine.collectRelevantConstraints
import org.jetbrains.kotlin.idea.refactoring.introduce.extractionEngine.processTypeIfExtractable
import org.jetbrains.kotlin.idea.refactoring.introduce.extractionEngine.resolveResult
import org.jetbrains.kotlin.idea.references.mainReference
import org.jetbrains.kotlin.lexer.KtToken
import org.jetbrains.kotlin.name.Name
import org.jetbrains.kotlin.psi.KtBlockExpression
import org.jetbrains.kotlin.psi.KtCallExpression
import org.jetbrains.kotlin.psi.KtCallableDeclaration
import org.jetbrains.kotlin.psi.KtCallableReferenceExpression
import org.jetbrains.kotlin.psi.KtClassOrObject
import org.jetbrains.kotlin.psi.KtConstructor
import org.jetbrains.kotlin.psi.KtDestructuringDeclarationEntry
import org.jetbrains.kotlin.psi.KtElement
import org.jetbrains.kotlin.psi.KtExpression
import org.jetbrains.kotlin.psi.KtFunctionLiteral
import org.jetbrains.kotlin.psi.KtNamedDeclaration
import org.jetbrains.kotlin.psi.KtNamedFunction
import org.jetbrains.kotlin.psi.KtOperationReferenceExpression
import org.jetbrains.kotlin.psi.KtParameter
import org.jetbrains.kotlin.psi.KtProperty
import org.jetbrains.kotlin.psi.KtPropertyAccessor
import org.jetbrains.kotlin.psi.KtQualifiedExpression
import org.jetbrains.kotlin.psi.KtSimpleNameExpression
import org.jetbrains.kotlin.psi.KtSuperExpression
import org.jetbrains.kotlin.psi.KtThisExpression
import org.jetbrains.kotlin.psi.KtTypeParameter
import org.jetbrains.kotlin.psi.KtTypeParameterListOwner
import org.jetbrains.kotlin.psi.KtTypeReference
import org.jetbrains.kotlin.psi.KtUserType
import org.jetbrains.kotlin.psi.psiUtil.collectDescendantsOfType
import org.jetbrains.kotlin.psi.psiUtil.getNonStrictParentOfType
import org.jetbrains.kotlin.psi.psiUtil.getParentOfTypeAndBranch
import org.jetbrains.kotlin.psi.psiUtil.getQualifiedExpressionForSelector
import org.jetbrains.kotlin.psi.psiUtil.getQualifiedExpressionForSelectorOrThis
import org.jetbrains.kotlin.psi.psiUtil.isInsideOf
import org.jetbrains.kotlin.types.Variance
import org.jetbrains.kotlin.types.expressions.OperatorConventions
import org.jetbrains.kotlin.idea.k2.refactoring.introduce.K2SemanticMatcher.isSemanticMatch
import org.jetbrains.kotlin.psi.KtReferenceExpression

/**
 * Represents a parameter candidate as it's original declaration and a reference in code.
 *
 * Parameters might be created for class properties, which should be distinguished by their receiver expressions.
 * Otherwise, the same property referenced by different instances would be glued together in one parameter:
 * for <selection>a.foo + b.foo</selection>, two parameters foo1 and foo2 should be created
 */
private class ParameterWithReference(val parameterOrigin: PsiNamedElement, val ref: KtReferenceExpression?) {
    override fun equals(other: Any?): Boolean {
        if (other !is ParameterWithReference) return false
        if (other.parameterOrigin != parameterOrigin) return false
        if (ref == null) return other.ref == null
        return other.ref != null && analyze(ref) { ref.isSemanticMatch(other.ref) }
    }

    override fun hashCode(): Int {
        return parameterOrigin.hashCode()
    }
}

context(KaSession)
internal fun ExtractionData.inferParametersInfo(
    virtualBlock: KtBlockExpression,
    modifiedVariables: Set<String>,
    typeDescriptor: TypeDescriptor<KtType>,
): ParametersInfo<KtType, MutableParameter> {
    val info = ParametersInfo<KtType, MutableParameter>()

    val extractedDescriptorToParameter = LinkedHashMap<ParameterWithReference, MutableParameter>()

    for (refInfo in getBrokenReferencesInfo(virtualBlock)) {
        val ref = refInfo.refExpr

        val selector = (ref.parent as? KtCallExpression) ?: ref
        val superExpr = (selector.parent as? KtQualifiedExpression)?.receiverExpression as? KtSuperExpression
        if (superExpr != null) {
            info.errorMessage = AnalysisResult.ErrorMessage.SUPER_CALL
            return info
        }

        registerParameter(
            info,
            refInfo,
            extractedDescriptorToParameter,
            false
        )

    }

    val varNameValidator = KotlinDeclarationNameValidator(
        commonParent,
        true,
        KotlinNameSuggestionProvider.ValidatorTarget.PARAMETER
    )

    val existingParameterNames = hashSetOf<String>()
    val generateArguments: (KtType) -> List<KtType> =
        { ktType -> (ktType as? KtNonErrorClassType)?.ownTypeArguments?.mapNotNull { it.type } ?: emptyList() }
    for ((namedElement, parameter) in extractedDescriptorToParameter) {
        if (!parameter
                .parameterType
                .processTypeIfExtractable(
                    info.typeParameters,
                    info.nonDenotableTypes,
                    true,
                    generateArguments,
                    typeDescriptor::isResolvableInScope
                )

        ) {
            continue
        }

        with(parameter) {
            if (currentName == null) {
                currentName = with(KotlinNameSuggester()) {
                    suggestTypeNames(parameterType)
                }.map { nameByType -> suggestNameByName(nameByType) { varNameValidator.validate(it) } }.firstOrNull()
            }

            require(currentName != null || parameter.receiverCandidate)

            if (currentName != null) {
                if ("$currentName" in existingParameterNames) {
                    var index = 0
                    while ("$currentName$index" in existingParameterNames) {
                        index++
                    }
                    currentName = "$currentName$index"
                }
                currentName?.let { existingParameterNames += it }
            } else {
                currentName = "receiver"
            }

            mirrorVarName = if (namedElement.parameterOrigin.name in modifiedVariables) suggestNameByName(
                name
            ) { varNameValidator.validate(it) } else null
            info.parameters.add(this)
        }
    }

    for (typeToCheck in info.typeParameters.flatMap { it.collectReferencedTypes() }.map { it.getKtType() }) {
        typeToCheck.processTypeIfExtractable(
            info.typeParameters,
            info.nonDenotableTypes,
            true,
            generateArguments,
            typeDescriptor::isResolvableInScope
        )
    }

    return info
}

context(KaSession)
private fun ExtractionData.registerParameter(
    info: ParametersInfo<KtType, MutableParameter>,
    refInfo: ResolvedReferenceInfo<PsiNamedElement, KtReferenceExpression, KtType>,
    extractedDescriptorToParameter: HashMap<ParameterWithReference, MutableParameter>,
    isMemberExtension: Boolean
) {
    val (originalRef, _, originalDeclaration, resolvedCall) = refInfo.resolveResult

    val partiallyAppliedSymbol =
        resolvedCall?.resolveCallOld()?.singleCallOrNull<KaCallableMemberCall<*, *>>()?.partiallyAppliedSymbol
    val dispatchReceiver = partiallyAppliedSymbol?.dispatchReceiver
    val extensionReceiver = partiallyAppliedSymbol?.extensionReceiver
    //Context receivers are not supported.
    //So if both receivers are provided,
    //unresolved conflict is generated by `validate` check and
    //if "Proceed Anyway" is selected, the `extensionReceiver` is chosen to generate partly broken code
    val receiverToExtract =
        extensionReceiver as? KaSmartCastedReceiverValue ?: extensionReceiver as? KaImplicitReceiverValue ?: dispatchReceiver
    val receiverSymbol =
        (((receiverToExtract as? KaSmartCastedReceiverValue)?.original ?: receiverToExtract) as? KaImplicitReceiverValue)?.symbol

    if (receiverSymbol?.psi?.isInsideOf(physicalElements) == true) {
        //receiver is still available
        return
    }

<<<<<<< HEAD
    val thisSymbol = (receiverSymbol as? KaReceiverParameterSymbol)?.type?.expandedClassSymbol ?: receiverSymbol
=======
    val thisSymbol = (receiverSymbol as? KtReceiverParameterSymbol)?.type?.expandedSymbol ?: receiverSymbol
>>>>>>> f8d0b80e
    val hasThisReceiver = thisSymbol != null
    val thisExpr = refInfo.refExpr.parent as? KtThisExpression

    val referencedClassifierSymbol: KaClassifierSymbol? =
        getReferencedClassifierSymbol(thisSymbol, originalDeclaration, refInfo, partiallyAppliedSymbol)

    if (referencedClassifierSymbol != null) {
        registerQualifierReplacements(referencedClassifierSymbol, info, originalDeclaration, originalRef)
    } else {
        val extractThis = (hasThisReceiver && refInfo.smartCast == null) || thisExpr != null
        val extractOrdinaryParameter =
            originalDeclaration is KtDestructuringDeclarationEntry ||
                    originalDeclaration is KtProperty ||
                    originalDeclaration is KtParameter ||
                    originalDeclaration is KtFunctionLiteral

        val extractFunctionRef =
            options.captureLocalFunctions
                    && originalRef is KtSimpleNameExpression
                    && originalRef.getReferencedName() == originalDeclaration.name // to forbid calls by convention
                    && originalDeclaration is KtNamedFunction && originalDeclaration.isLocal

        val elementToExtract = (if (extractThis) thisSymbol?.psi as? PsiNamedElement else null) ?: originalDeclaration

        if (extractThis || extractOrdinaryParameter || extractFunctionRef) {
            val parameterExpression = getParameterArgumentExpression(originalRef, receiverToExtract, refInfo.smartCast)
            val parameter = extractedDescriptorToParameter.getOrPut(ParameterWithReference(elementToExtract, originalRef.takeUnless { extractThis })) {
                var argumentText =
                    calculateArgumentText(
                        hasThisReceiver,
                        extractThis,
                        extractFunctionRef,
                        elementToExtract,
                        thisExpr ?: refInfo.refExpr,
                        originalDeclaration
                    )

                val originalType = createOriginalType(
                    extractFunctionRef,
                    originalDeclaration,
                    parameterExpression,
                    receiverToExtract
                )

                MutableParameter(argumentText, elementToExtract, extractThis, originalType, targetSibling as KtElement)
            }

            // TODO add type predicate based on called functions https://youtrack.jetbrains.com/issue/KTIJ-29166
            if (extractFunctionRef) {
                parameter.addTypePredicate(ExactTypePredicate(parameter.parameterType))
            } else if (extractOrdinaryParameter) {
                parameterExpression?.getExpectedType()?.let {
                    parameter.addTypePredicate(SubTypePredicate(it))
                }
            }

            parameter.refCount++

            if (originalRef is KtSimpleNameExpression) {
                //if `originalRef` corresponds to implicit invoke (KtCallExpression), no parameter replacement is required
                if (!extractThis) {
                    parameter.currentName = when (originalDeclaration) {
                        is PsiNameIdentifierOwner -> originalDeclaration.nameIdentifier?.text
                        else -> null
                    }
                }

                // register parameter replacements
                info.originalRefToParameter.putValue(originalRef, parameter)

                val replacement = when {
                    isMemberExtension -> WrapParameterInWithReplacement(parameter)
                    hasThisReceiver && extractThis -> AddPrefixReplacement(parameter)
                    else -> RenameReplacement(parameter)
                }
                info.replacementMap.putValue(originalRef, replacement)
            }
        }
    }
}

private fun getParameterArgumentExpression(
    originalRef: KtReferenceExpression,
    receiverToExtract: KaReceiverValue?,
    smartCast: KtType?
): KtExpression? = when {
    receiverToExtract is KaExplicitReceiverValue -> {
        val receiverExpression = receiverToExtract.expression
        // If p.q has a smart-cast, then extract the entire qualified expression
        if (smartCast != null) receiverExpression.parent as KtExpression else receiverExpression
    }

    receiverToExtract != null && smartCast == null -> null
    else -> (originalRef.parent as? KtThisExpression) ?: originalRef
}

private fun ExtractionData.calculateArgumentText(
    hasThisReceiver: Boolean,
    extractThis: Boolean,
    extractFunctionRef: Boolean,
    elementToExtract: PsiNamedElement,
    argExpr: KtExpression,
    originalDeclaration: PsiNamedElement
): String {
    var argumentText =
        if (hasThisReceiver && extractThis) {
            val label = elementToExtract.name?.let { "@$it" } ?: ""
            "this$label"
        } else {
            val argumentExpr = argExpr.getQualifiedExpressionForSelectorOrThis()
            if (argumentExpr is KtOperationReferenceExpression) {
                val nameElement = argumentExpr.getReferencedNameElement()
                val nameElementType = nameElement.node.elementType
                (nameElementType as? KtToken)?.let {
                    OperatorConventions.getNameForOperationSymbol(it)?.asString()
                } ?: nameElement.text
            } else argumentExpr.text
                ?: throw AssertionError("reference shouldn't be empty: code fragment = $codeFragmentText")
        }
    if (extractFunctionRef) {
        val receiverTypeText = (originalDeclaration as KtCallableDeclaration).receiverTypeReference?.text ?: ""
        argumentText = "$receiverTypeText::$argumentText"
    }
    return argumentText
}

/**
 * Register replacements which expand locally available types to FQ names if possible.
 */
context(KaSession)
private fun ExtractionData.registerQualifierReplacements(
    referencedClassifierSymbol: KaClassifierSymbol,
    parametersInfo: ParametersInfo<KtType, MutableParameter>,
    originalDeclaration: PsiNamedElement,
    originalRef: KtReferenceExpression
) {
    if (referencedClassifierSymbol is KaTypeParameterSymbol) {
        val typeParameter = referencedClassifierSymbol.psi as KtTypeParameter
        val listOwner = typeParameter.parentOfType<KtTypeParameterListOwner>()
        if (listOwner == null || !PsiTreeUtil.isAncestor(listOwner, targetSibling, true)) {
            parametersInfo.typeParameters.add(TypeParameter(typeParameter, typeParameter.collectRelevantConstraints()))
        }
    } else if (referencedClassifierSymbol is KaClassOrObjectSymbol && originalRef is KtSimpleNameExpression) {
        val fqName = referencedClassifierSymbol.classId?.asSingleFqName()
        if (fqName != null) {
            val name = when (originalDeclaration) {
                is KtConstructor<*> -> null
                is KtPropertyAccessor -> originalDeclaration.property.name
                is KtClassOrObject -> null
                else -> originalDeclaration.name
            }
            val fqNameChild = if (name != null) fqName.child(Name.identifier(name)) else fqName
            parametersInfo.replacementMap.putValue(originalRef, FqNameReplacement(fqNameChild))
        } else {
            parametersInfo.nonDenotableTypes.add(buildClassType(referencedClassifierSymbol))
        }
    }
}

context(KaSession)
private fun getReferencedClassifierSymbol(
    thisSymbol: KtSymbol?,
    originalDeclaration: PsiNamedElement,
    refInfo: ResolvedReferenceInfo<PsiNamedElement, KtReferenceExpression, KtType>,
<<<<<<< HEAD
    partiallyAppliedSymbol: KtPartiallyAppliedSymbol<KaCallableSymbol, KtCallableSignature<KaCallableSymbol>>?
): KaClassifierSymbol? {
=======
    partiallyAppliedSymbol: KaPartiallyAppliedSymbol<KtCallableSymbol, KtCallableSignature<KtCallableSymbol>>?
): KtClassifierSymbol? {
>>>>>>> f8d0b80e
    val referencedSymbol = (thisSymbol ?: (originalDeclaration as? KtNamedDeclaration)?.getSymbol()
    ?: (originalDeclaration as? PsiMember)?.getCallableSymbol()) ?: return null
    return when (referencedSymbol) {
        is KaClassOrObjectSymbol -> when (referencedSymbol.classKind) {
            KaClassKind.OBJECT, KaClassKind.COMPANION_OBJECT, KaClassKind.ENUM_CLASS -> referencedSymbol
            //if type reference or call to implicit constructor, then type expansion might be required
            else -> if (refInfo.refExpr.getNonStrictParentOfType<KtTypeReference>() != null || partiallyAppliedSymbol?.symbol is KaConstructorSymbol) referencedSymbol else null
        }

        is KaTypeParameterSymbol -> referencedSymbol

        is KaConstructorSymbol -> referencedSymbol.getContainingSymbol() as? KaClassifierSymbol

        else -> null
    }
}

context(KaSession)
private fun createOriginalType(
    extractFunctionRef: Boolean,
    originalDeclaration: PsiNamedElement,
    parameterExpression: KtExpression?,
    receiverToExtract: KaReceiverValue?
): KtType = (if (extractFunctionRef) {
    val functionSymbol = (originalDeclaration as KtNamedFunction).getSymbol() as KaFunctionSymbol
    val typeString =
        buildString { //todo rewrite as soon as functional type can be created by api call: https://youtrack.jetbrains.com/issue/KT-66566
            functionSymbol.receiverParameter?.type?.render(position = Variance.INVARIANT)?.let {
                append(it)
                append(".")
            }
            functionSymbol.valueParameters.joinTo(
                this,
                ", ",
                "(",
                ")"
            ) { //names provided here are removed due to https://youtrack.jetbrains.com/issue/KT-65846
                it.name.asString() + ": " + it.returnType.render(position = Variance.INVARIANT)
            }

            append(" -> ")
            append(functionSymbol.returnType.render(position = Variance.INVARIANT))
        }

    org.jetbrains.kotlin.psi.KtPsiFactory(originalDeclaration.project).createTypeCodeFragment(typeString, originalDeclaration)
        .getContentElement()?.getKtType()
} else {
    parameterExpression?.getKtType() ?: receiverToExtract?.type
}) ?: builtinTypes.NULLABLE_ANY


private fun ExtractionData.getBrokenReferencesInfo(body: KtBlockExpression): List<ResolvedReferenceInfo<PsiNamedElement, KtReferenceExpression, KtType>> {
    val newReferences = body.collectDescendantsOfType<KtReferenceExpression> { it.resolveResult != null }

    val smartCastPossibleRoots = mutableSetOf<KtExpression>()
    val referencesInfo = ArrayList<ResolvedReferenceInfo<PsiNamedElement, KtReferenceExpression, KtType>>()
    for (newRef in newReferences) {
        val originalResolveResult = newRef.resolveResult as? ResolveResult<PsiNamedElement, KtReferenceExpression> ?: continue
        val originalRefExpr = originalResolveResult.originalRefExpr
        val parent = newRef.parent

        val smartCast: KtType?

        fun calculateSmartCastType(target: KtExpression): KtType? {
            return analyze(target) {
                val cast = target.getSmartCastInfo()?.smartCastType
                when {
                    cast == null -> {
                        smartCastPossibleRoots.add(target)
                        null
                    }

                    //same qualified expressions without smartcast are present in the code fragment,
                    //so smart cast is done inside selection, no need to extract additional parameter
                    smartCastPossibleRoots.any { it.isSemanticMatch(target) } -> null
                    else -> cast
                }
            }
        }

        val possibleTypes: Set<KtType>

        // Qualified property reference: a.b
        val qualifiedExpression = newRef.getQualifiedExpressionForSelector()
        if (qualifiedExpression != null) {
            val smartCastTarget = originalRefExpr.parent as KtExpression
            smartCast = calculateSmartCastType(smartCastTarget)
            possibleTypes = analyze(smartCastTarget) { smartCastTarget.getExpectedType()?.let { setOf(it) } ?: emptySet() }
            val (isCompanionObject, bothReceivers) = analyze(smartCastTarget) {
<<<<<<< HEAD
                val symbol = originalRefExpr.resolveCall()?.singleCallOrNull<KtCallableMemberCall<*, *>>()?.partiallyAppliedSymbol
                val receiverSymbol = (symbol?.dispatchReceiver as? KtImplicitReceiverValue)?.symbol
                ((receiverSymbol?.getContainingSymbol() as? KaClassOrObjectSymbol)?.classKind == KaClassKind.COMPANION_OBJECT) to
=======
                val symbol = originalRefExpr.resolveCallOld()?.singleCallOrNull<KaCallableMemberCall<*, *>>()?.partiallyAppliedSymbol
                val receiverSymbol = (symbol?.dispatchReceiver as? KaImplicitReceiverValue)?.symbol
                ((receiverSymbol?.getContainingSymbol() as? KtClassOrObjectSymbol)?.classKind == KtClassKind.COMPANION_OBJECT) to
>>>>>>> f8d0b80e
                        (symbol?.dispatchReceiver != null && symbol.extensionReceiver != null)
            }
            val shouldSkipPrimaryReceiver = smartCast == null
                    && !isCompanionObject
                    && qualifiedExpression.receiverExpression !is KtSuperExpression
            if (shouldSkipPrimaryReceiver && !bothReceivers) continue
        } else {
            if (newRef.getParentOfTypeAndBranch<KtCallableReferenceExpression> { callableReference } != null) continue
            // Qualified functional property reference: a.*b*()
            if (originalResolveResult.descriptor is KtProperty && parent is KtCallExpression && parent.calleeExpression == newRef && parent.getQualifiedExpressionForSelector() != null) {
                continue
            }
            smartCast = calculateSmartCastType(originalRefExpr)
            possibleTypes = analyze(originalRefExpr) { originalRefExpr.getExpectedType()?.let { setOf(it) } ?: emptySet() }
        }

        // Skip P in type references like 'P.Q'
        if (parent is KtUserType && (parent.parent as? KtUserType)?.qualifier == parent) continue

        val descriptor = newRef.mainReference.resolve()
        val originalDescriptor = originalRefExpr.mainReference.resolve()
        val isBadRef = descriptor != originalDescriptor

        //if resolves to the same element in copy, then no additional parameter is required
        if (isBadRef &&
            descriptor != null && originalDescriptor != null &&
            originalDescriptor.getCopyableUserData(targetKey) == descriptor.getCopyableUserData(targetKey)
        ) {
            continue
        }

        fun hasResolveErrors(): Boolean =
            analyze(newRef) { newRef.getDiagnostics(KtDiagnosticCheckerFilter.ONLY_COMMON_CHECKERS) }
                .any {
                    it.diagnosticClass == KaFirDiagnostic.UnresolvedReferenceWrongReceiver::class ||
                            it.diagnosticClass == KaFirDiagnostic.UnresolvedReference::class
                }
        if ((isBadRef || hasResolveErrors() || smartCast != null) &&
            !originalResolveResult.declaration.isInsideOf(physicalElements)
        ) {
            referencesInfo.add(
                ResolvedReferenceInfo(
                    newRef,
                    originalResolveResult,
                    smartCast,
                    possibleTypes,
                )
            )
        }
    }

    return referencesInfo
}<|MERGE_RESOLUTION|>--- conflicted
+++ resolved
@@ -229,11 +229,7 @@
         return
     }
 
-<<<<<<< HEAD
-    val thisSymbol = (receiverSymbol as? KaReceiverParameterSymbol)?.type?.expandedClassSymbol ?: receiverSymbol
-=======
-    val thisSymbol = (receiverSymbol as? KtReceiverParameterSymbol)?.type?.expandedSymbol ?: receiverSymbol
->>>>>>> f8d0b80e
+    val thisSymbol = (receiverSymbol as? KaReceiverParameterSymbol)?.type?.expandedSymbol ?: receiverSymbol
     val hasThisReceiver = thisSymbol != null
     val thisExpr = refInfo.refExpr.parent as? KtThisExpression
 
@@ -398,13 +394,8 @@
     thisSymbol: KtSymbol?,
     originalDeclaration: PsiNamedElement,
     refInfo: ResolvedReferenceInfo<PsiNamedElement, KtReferenceExpression, KtType>,
-<<<<<<< HEAD
-    partiallyAppliedSymbol: KtPartiallyAppliedSymbol<KaCallableSymbol, KtCallableSignature<KaCallableSymbol>>?
+    partiallyAppliedSymbol: KaPartiallyAppliedSymbol<KaCallableSymbol, KtCallableSignature<KaCallableSymbol>>?
 ): KaClassifierSymbol? {
-=======
-    partiallyAppliedSymbol: KaPartiallyAppliedSymbol<KtCallableSymbol, KtCallableSignature<KtCallableSymbol>>?
-): KtClassifierSymbol? {
->>>>>>> f8d0b80e
     val referencedSymbol = (thisSymbol ?: (originalDeclaration as? KtNamedDeclaration)?.getSymbol()
     ?: (originalDeclaration as? PsiMember)?.getCallableSymbol()) ?: return null
     return when (referencedSymbol) {
@@ -494,15 +485,9 @@
             smartCast = calculateSmartCastType(smartCastTarget)
             possibleTypes = analyze(smartCastTarget) { smartCastTarget.getExpectedType()?.let { setOf(it) } ?: emptySet() }
             val (isCompanionObject, bothReceivers) = analyze(smartCastTarget) {
-<<<<<<< HEAD
-                val symbol = originalRefExpr.resolveCall()?.singleCallOrNull<KtCallableMemberCall<*, *>>()?.partiallyAppliedSymbol
-                val receiverSymbol = (symbol?.dispatchReceiver as? KtImplicitReceiverValue)?.symbol
-                ((receiverSymbol?.getContainingSymbol() as? KaClassOrObjectSymbol)?.classKind == KaClassKind.COMPANION_OBJECT) to
-=======
                 val symbol = originalRefExpr.resolveCallOld()?.singleCallOrNull<KaCallableMemberCall<*, *>>()?.partiallyAppliedSymbol
                 val receiverSymbol = (symbol?.dispatchReceiver as? KaImplicitReceiverValue)?.symbol
-                ((receiverSymbol?.getContainingSymbol() as? KtClassOrObjectSymbol)?.classKind == KtClassKind.COMPANION_OBJECT) to
->>>>>>> f8d0b80e
+                ((receiverSymbol?.getContainingSymbol() as? KaClassOrObjectSymbol)?.classKind == KaClassKind.COMPANION_OBJECT) to
                         (symbol?.dispatchReceiver != null && symbol.extensionReceiver != null)
             }
             val shouldSkipPrimaryReceiver = smartCast == null
