--- conflicted
+++ resolved
@@ -5,13 +5,8 @@
 import com.intellij.psi.tree.IElementType
 import com.intellij.psi.util.elementType
 import com.intellij.psi.util.startOffset
-<<<<<<< HEAD
 import org.jetbrains.kotlin.analysis.api.KaSession
-import org.jetbrains.kotlin.analysis.api.calls.*
-=======
-import org.jetbrains.kotlin.analysis.api.KtAnalysisSession
 import org.jetbrains.kotlin.analysis.api.resolution.*
->>>>>>> f8d0b80e
 import org.jetbrains.kotlin.analysis.api.fir.diagnostics.KaFirDiagnostic
 import org.jetbrains.kotlin.analysis.api.symbols.*
 import org.jetbrains.kotlin.analysis.api.symbols.markers.KaNamedSymbol
@@ -743,13 +738,8 @@
         return context.areSymbolsEqualOrAssociated(targetSymbol, patternSymbol)
     }
 
-<<<<<<< HEAD
-    context(KaSession)
-    private fun KtExpression.getArgumentsAndSortThemIfCallIsPresent(call: KtFunctionCall<*>?): List<KtExpression?> {
-=======
-    context(KtAnalysisSession)
+    context(KaSession)
     private fun KtExpression.getArgumentsAndSortThemIfCallIsPresent(call: KaFunctionCall<*>?): List<KtExpression?> {
->>>>>>> f8d0b80e
         val allArguments = getArgumentOrIndexExpressions(sourceElement = this)
 
         if (call == null) return allArguments
@@ -822,19 +812,11 @@
         null -> patternReceiver == null
     }
 
-<<<<<<< HEAD
-    context(KaSession)
-    private fun KtCallableMemberCall<*, *>.getTypeArguments(): List<KtType?> = symbol.typeParameters.map { typeArgumentsMapping[it] }
-
-    context(KaSession)
-    private fun KtExplicitReceiverValue.getSymbolForThisExpressionOrNull(): KtSymbol? =
-=======
-    context(KtAnalysisSession)
+    context(KaSession)
     private fun KaCallableMemberCall<*, *>.getTypeArguments(): List<KtType?> = symbol.typeParameters.map { typeArgumentsMapping[it] }
 
-    context(KtAnalysisSession)
+    context(KaSession)
     private fun KaExplicitReceiverValue.getSymbolForThisExpressionOrNull(): KtSymbol? =
->>>>>>> f8d0b80e
         (expression as? KtThisExpression)?.mainReference?.resolveToSymbol()
 
     context(KaSession)
