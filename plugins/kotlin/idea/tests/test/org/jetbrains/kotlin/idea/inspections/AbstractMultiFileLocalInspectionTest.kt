// Copyright 2000-2022 JetBrains s.r.o. and contributors. Use of this source code is governed by the Apache 2.0 license that can be found in the LICENSE file.

package org.jetbrains.kotlin.idea.inspections

import com.google.gson.JsonObject
import com.google.gson.JsonParser
import com.intellij.codeInspection.LocalInspectionTool
import com.intellij.openapi.fileEditor.FileDocumentManager
import com.intellij.openapi.util.io.FileUtil
import com.intellij.openapi.vfs.LocalFileSystem
import com.intellij.openapi.vfs.VirtualFile
import com.intellij.psi.PsiDocumentManager
import com.intellij.testFramework.LightProjectDescriptor
import com.intellij.testFramework.PlatformTestUtil
import com.intellij.testFramework.UsefulTestCase
import junit.framework.TestCase
<<<<<<< HEAD
import org.jetbrains.kotlin.idea.codeinsight.api.classic.inspections.AbstractKotlinInspection
=======
import org.jdom.Document
import org.jdom.input.SAXBuilder
>>>>>>> 7f3620d4
import org.jetbrains.kotlin.idea.jsonUtils.getString
import org.jetbrains.kotlin.idea.test.KotlinLightProjectDescriptor
import org.jetbrains.kotlin.idea.test.KotlinWithJdkAndRuntimeLightProjectDescriptor
import org.jetbrains.kotlin.idea.test.util.slashedPath
import java.io.File

abstract class AbstractMultiFileLocalInspectionTest : AbstractLocalInspectionTest() {
    override fun getProjectDescriptor(): LightProjectDescriptor {
        val testFile = File(testDataDirectory.slashedPath, fileName())
        val config = JsonParser.parseString(FileUtil.loadFile(testFile, true)) as JsonObject
        val withRuntime = config["withRuntime"]?.asBoolean ?: false
        return if (withRuntime)
            KotlinWithJdkAndRuntimeLightProjectDescriptor.getInstance()
        else
            KotlinLightProjectDescriptor.INSTANCE
    }

    open fun inspectionClassFieldName(): String = "inspectionClass"

    override fun doTest(path: String) {
        val testFile = File(path)
        val config = JsonParser.parseString(FileUtil.loadFile(testFile, true)) as JsonObject

        val mainFilePath = config.getString("mainFile")
        val mainFile = File(testFile.parent, "before/$mainFilePath")
        val mainFileText = FileUtil.loadFile(mainFile, true)
        TestCase.assertTrue("\"<caret>\" is missing in file \"$mainFilePath\"", mainFileText.contains("<caret>"))

<<<<<<< HEAD
        val inspection = Class.forName(config.getString("inspectionClass")).getDeclaredConstructor().newInstance() as AbstractKotlinInspection
=======
        val inspection = Class.forName(config.getString(inspectionClassFieldName())).newInstance() as LocalInspectionTool
>>>>>>> 7f3620d4
        val problemExpectedString = config["problem"]?.asString // null means "some problem", "none" means no problem
        val localFixTextString = config["fix"]?.asString // null means "some single fix" or "none" if no problem expected
        val inspectionSettings = loadInspectionSettings(testFile)

        doTest(path) test@{
            myFixture.configureFromTempProjectFile(mainFilePath)
            runInspectionWithFixesAndCheck(inspection, problemExpectedString, null, localFixTextString, inspectionSettings)
        }
    }

    protected fun doTest(path: String, action: (VirtualFile) -> Unit) {
        val beforeDir = FileUtil.toSystemIndependentName(FileUtil.getRelativePath(testDataDirectory, File(path).parentFile)!!) + "/before"
        val beforeVFile = myFixture.copyDirectoryToProject(beforeDir, "")
        PsiDocumentManager.getInstance(myFixture.project).commitAllDocuments()

        val afterDir = beforeDir.substringBeforeLast("/") + "/after"
        val afterDirIOFile = File(testDataDirectory, afterDir)
        val afterVFile = LocalFileSystem.getInstance().findFileByIoFile(afterDirIOFile)!!
        UsefulTestCase.refreshRecursively(afterVFile)

        action(beforeVFile)

        PsiDocumentManager.getInstance(project).commitAllDocuments()
        FileDocumentManager.getInstance().saveAllDocuments()
        PlatformTestUtil.assertDirectoriesEqual(afterVFile, beforeVFile)
    }
}<|MERGE_RESOLUTION|>--- conflicted
+++ resolved
@@ -14,12 +14,7 @@
 import com.intellij.testFramework.PlatformTestUtil
 import com.intellij.testFramework.UsefulTestCase
 import junit.framework.TestCase
-<<<<<<< HEAD
 import org.jetbrains.kotlin.idea.codeinsight.api.classic.inspections.AbstractKotlinInspection
-=======
-import org.jdom.Document
-import org.jdom.input.SAXBuilder
->>>>>>> 7f3620d4
 import org.jetbrains.kotlin.idea.jsonUtils.getString
 import org.jetbrains.kotlin.idea.test.KotlinLightProjectDescriptor
 import org.jetbrains.kotlin.idea.test.KotlinWithJdkAndRuntimeLightProjectDescriptor
@@ -48,11 +43,7 @@
         val mainFileText = FileUtil.loadFile(mainFile, true)
         TestCase.assertTrue("\"<caret>\" is missing in file \"$mainFilePath\"", mainFileText.contains("<caret>"))
 
-<<<<<<< HEAD
-        val inspection = Class.forName(config.getString("inspectionClass")).getDeclaredConstructor().newInstance() as AbstractKotlinInspection
-=======
-        val inspection = Class.forName(config.getString(inspectionClassFieldName())).newInstance() as LocalInspectionTool
->>>>>>> 7f3620d4
+        val inspection = Class.forName(config.getString(inspectionClassFieldName())).getDeclaredConstructor().newInstance() as LocalInspectionTool
         val problemExpectedString = config["problem"]?.asString // null means "some problem", "none" means no problem
         val localFixTextString = config["fix"]?.asString // null means "some single fix" or "none" if no problem expected
         val inspectionSettings = loadInspectionSettings(testFile)
