--- conflicted
+++ resolved
@@ -833,13 +833,8 @@
         val lambda = parentFunctionLiteral.parent as? KtLambdaExpression ?: return null
         val lambdaArg = lambda.parent as? KtValueArgument ?: return null
         val call = lambdaArg.parent as? KtCallExpression ?: return null
-<<<<<<< HEAD
-        val functionCall: KtFunctionCall<*> = call.resolveCall()?.singleFunctionCallOrNull() ?: return null
+        val functionCall: KaFunctionCall<*> = call.resolveCallOld()?.singleFunctionCallOrNull() ?: return null
         val target: KaFunctionSymbol = functionCall.partiallyAppliedSymbol.symbol as? KaFunctionSymbol ?: return null
-=======
-        val functionCall: KaFunctionCall<*> = call.resolveCallOld()?.singleFunctionCallOrNull() ?: return null
-        val target: KtFunctionSymbol = functionCall.partiallyAppliedSymbol.symbol as? KtFunctionSymbol ?: return null
->>>>>>> f8d0b80e
         val functionName = target.name.asString()
         if (functionName != LET && functionName != RUN) return null
         if (StandardNames.BUILT_INS_PACKAGE_FQ_NAME != target.callableId?.packageName) return null
@@ -1457,17 +1452,10 @@
         addCall(expr, argCount, updatedQualifierOnStack)
     }
 
-<<<<<<< HEAD
     context(KaSession)
     private fun getLambdaOccurrenceRange(expr: KtCallExpression, parameter: KaValueParameterSymbol): EventOccurrencesRange {
-        val functionCall = expr.resolveCall()?.singleFunctionCallOrNull() ?: return EventOccurrencesRange.UNKNOWN
+        val functionCall = expr.resolveCallOld()?.singleFunctionCallOrNull() ?: return EventOccurrencesRange.UNKNOWN
         val functionSymbol = functionCall.partiallyAppliedSymbol.symbol as? KaFunctionSymbol ?: return EventOccurrencesRange.UNKNOWN
-=======
-    context(KtAnalysisSession)
-    private fun getLambdaOccurrenceRange(expr: KtCallExpression, parameter: KtValueParameterSymbol): EventOccurrencesRange {
-        val functionCall = expr.resolveCallOld()?.singleFunctionCallOrNull() ?: return EventOccurrencesRange.UNKNOWN
-        val functionSymbol = functionCall.partiallyAppliedSymbol.symbol as? KtFunctionSymbol ?: return EventOccurrencesRange.UNKNOWN
->>>>>>> f8d0b80e
         val callEffect = functionSymbol.contractEffects
             .singleOrNull { e -> e is KtContractCallsInPlaceContractEffectDeclaration && e.valueParameterReference.parameterSymbol == parameter }
                 as? KtContractCallsInPlaceContractEffectDeclaration
@@ -1533,13 +1521,8 @@
     private fun inlineKnownLambdaCall(expr: KtCallExpression, lambda: KtLambdaExpression): Boolean {
         // TODO: non-qualified methods (run, repeat)
         // TODO: collection methods (forEach, map, etc.)
-<<<<<<< HEAD
-        val resolvedCall = expr.resolveCall()?.singleFunctionCallOrNull() ?: return false
+        val resolvedCall = expr.resolveCallOld()?.singleFunctionCallOrNull() ?: return false
         val symbol = resolvedCall.partiallyAppliedSymbol.symbol as? KaFunctionSymbol ?: return false
-=======
-        val resolvedCall = expr.resolveCallOld()?.singleFunctionCallOrNull() ?: return false
-        val symbol = resolvedCall.partiallyAppliedSymbol.symbol as? KtFunctionSymbol ?: return false
->>>>>>> f8d0b80e
         val packageName = symbol.callableId?.packageName ?: return false
         val bodyExpression = lambda.bodyExpression
         val receiver = (expr.parent as? KtQualifiedExpression)?.receiverExpression
@@ -1612,13 +1595,8 @@
     context(KaSession)
     private fun inlineKnownMethod(expr: KtCallExpression, argCount: Int, qualifierOnStack: Boolean): Boolean {
         if (argCount == 0 && qualifierOnStack) {
-<<<<<<< HEAD
-            val functionCall: KtFunctionCall<*> = expr.resolveCall()?.singleFunctionCallOrNull() ?: return false
+            val functionCall: KaFunctionCall<*> = expr.resolveCallOld()?.singleFunctionCallOrNull() ?: return false
             val target: KaFunctionSymbol = functionCall.partiallyAppliedSymbol.symbol as? KaFunctionSymbol ?: return false
-=======
-            val functionCall: KaFunctionCall<*> = expr.resolveCallOld()?.singleFunctionCallOrNull() ?: return false
-            val target: KtFunctionSymbol = functionCall.partiallyAppliedSymbol.symbol as? KtFunctionSymbol ?: return false
->>>>>>> f8d0b80e
             val name = target.name.asString()
             if (name == "isEmpty" || name == "isNotEmpty") {
                 val callableId = target.callableId
@@ -1658,15 +1636,9 @@
         return argCount
     }
 
-<<<<<<< HEAD
-    context(KaSession)
-    private fun pushCallArguments(expr: KtCallExpression, callInfo: KtSuccessCallInfo?): Int {
-        val functionCall = callInfo?.call as? KtFunctionCall<*> ?: return pushUnresolvedCallArguments(expr)
-=======
-    context(KtAnalysisSession)
+    context(KaSession)
     private fun pushCallArguments(expr: KtCallExpression, callInfo: KaSuccessCallInfo?): Int {
         val functionCall = callInfo?.call as? KaFunctionCall<*> ?: return pushUnresolvedCallArguments(expr)
->>>>>>> f8d0b80e
         var argCount = 0
         var varArgCount = 0
         var varArgType: DfType = DfType.BOTTOM
@@ -1696,19 +1668,11 @@
         return argCount
     }
 
-<<<<<<< HEAD
-    context(KaSession)
-    private fun tryPushImplicitQualifier(callInfo: KtSuccessCallInfo): Boolean {
-        val call = callInfo.call as? KtFunctionCall<*>
-        val receiver = (call?.partiallyAppliedSymbol?.dispatchReceiver as? KtImplicitReceiverValue)?.symbol
-        if (receiver is KaReceiverParameterSymbol) {
-=======
-    context(KtAnalysisSession)
+    context(KaSession)
     private fun tryPushImplicitQualifier(callInfo: KaSuccessCallInfo): Boolean {
         val call = callInfo.call as? KaFunctionCall<*>
         val receiver = (call?.partiallyAppliedSymbol?.dispatchReceiver as? KaImplicitReceiverValue)?.symbol
-        if (receiver is KtReceiverParameterSymbol) {
->>>>>>> f8d0b80e
+        if (receiver is KaReceiverParameterSymbol) {
             val psi = receiver.psi
             if (psi is KtFunctionLiteral) {
                 val varDescriptor = KtLambdaThisVariableDescriptor(psi, receiver.type.toDfType())
@@ -1902,11 +1866,7 @@
 
     context(KaSession)
     private fun KtType?.isInlineClass() =
-<<<<<<< HEAD
-        ((this as? KtNonErrorClassType)?.expandedClassSymbol as? KaNamedClassOrObjectSymbol)?.isInline == true
-=======
-        ((this as? KtNonErrorClassType)?.expandedSymbol as? KtNamedClassOrObjectSymbol)?.isInline == true
->>>>>>> f8d0b80e
+        ((this as? KtNonErrorClassType)?.expandedSymbol as? KaNamedClassOrObjectSymbol)?.isInline == true
 
     context(KaSession)
     private fun balanceType(leftType: KtType?, rightType: KtType?, forceEqualityByContent: Boolean): KtType? = when {
