--- conflicted
+++ resolved
@@ -67,13 +67,8 @@
 
 context(KaSession)
 @ApiStatus.Internal
-<<<<<<< HEAD
 fun KaCallableSymbol.getContainingClassOrObjectSymbol(): KaClassSymbol? {
     var symbol = containingSymbol
-=======
-fun KaFunctionSymbol.getContainingClassOrObjectSymbol(): KaClassSymbol? {
-    var symbol = containingDeclaration
->>>>>>> 4f5d99f7
     while (symbol != null) {
         if (symbol is KaClassSymbol) return symbol
         symbol = symbol.containingDeclaration
