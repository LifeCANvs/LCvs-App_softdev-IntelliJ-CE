--- conflicted
+++ resolved
@@ -1,1697 +1,847 @@
-<<<<<<< HEAD
-/*
- * Copyright 2000-2011 JetBrains s.r.o.
- *
- * Licensed under the Apache License, Version 2.0 (the "License");
- * you may not use this file except in compliance with the License.
- * You may obtain a copy of the License at
- *
- * http://www.apache.org/licenses/LICENSE-2.0
- *
- * Unless required by applicable law or agreed to in writing, software
- * distributed under the License is distributed on an "AS IS" BASIS,
- * WITHOUT WARRANTIES OR CONDITIONS OF ANY KIND, either express or implied.
- * See the License for the specific language governing permissions and
- * limitations under the License.
- */
-
-package org.jetbrains.plugins.groovy.codeInspection.assignment;
-
-import com.intellij.codeInsight.intention.IntentionAction;
-import com.intellij.codeInspection.InspectionManager;
-import com.intellij.codeInspection.LocalQuickFix;
-import com.intellij.codeInspection.ProblemDescriptor;
-import com.intellij.codeInspection.ProblemHighlightType;
-import com.intellij.lang.annotation.Annotation;
-import com.intellij.lang.annotation.AnnotationHolder;
-import com.intellij.openapi.diagnostic.Logger;
-import com.intellij.openapi.editor.Editor;
-import com.intellij.openapi.project.Project;
-import com.intellij.openapi.util.Pair;
-import com.intellij.psi.*;
-import com.intellij.psi.tree.IElementType;
-import com.intellij.util.Function;
-import com.intellij.util.IncorrectOperationException;
-import org.jetbrains.annotations.Nls;
-import org.jetbrains.annotations.NotNull;
-import org.jetbrains.annotations.Nullable;
-import org.jetbrains.plugins.groovy.GroovyBundle;
-import org.jetbrains.plugins.groovy.annotator.GroovyAnnotator;
-import org.jetbrains.plugins.groovy.codeInspection.BaseInspection;
-import org.jetbrains.plugins.groovy.codeInspection.BaseInspectionVisitor;
-import org.jetbrains.plugins.groovy.codeInspection.GroovyInspectionBundle;
-import org.jetbrains.plugins.groovy.codeInspection.utils.ControlFlowUtils;
-import org.jetbrains.plugins.groovy.config.GroovyConfigUtils;
-import org.jetbrains.plugins.groovy.extensions.GroovyNamedArgumentProvider;
-import org.jetbrains.plugins.groovy.extensions.NamedArgumentDescriptor;
-import org.jetbrains.plugins.groovy.findUsages.LiteralConstructorReference;
-import org.jetbrains.plugins.groovy.lang.lexer.GroovyTokenTypes;
-import org.jetbrains.plugins.groovy.lang.psi.GroovyPsiElement;
-import org.jetbrains.plugins.groovy.lang.psi.api.GroovyResolveResult;
-import org.jetbrains.plugins.groovy.lang.psi.api.auxiliary.GrListOrMap;
-import org.jetbrains.plugins.groovy.lang.psi.api.signatures.GrClosureSignature;
-import org.jetbrains.plugins.groovy.lang.psi.api.signatures.GrSignature;
-import org.jetbrains.plugins.groovy.lang.psi.api.statements.GrConstructorInvocation;
-import org.jetbrains.plugins.groovy.lang.psi.api.statements.GrField;
-import org.jetbrains.plugins.groovy.lang.psi.api.statements.GrVariable;
-import org.jetbrains.plugins.groovy.lang.psi.api.statements.arguments.GrArgumentList;
-import org.jetbrains.plugins.groovy.lang.psi.api.statements.arguments.GrNamedArgument;
-import org.jetbrains.plugins.groovy.lang.psi.api.statements.blocks.GrClosableBlock;
-import org.jetbrains.plugins.groovy.lang.psi.api.statements.blocks.GrOpenBlock;
-import org.jetbrains.plugins.groovy.lang.psi.api.statements.branch.GrThrowStatement;
-import org.jetbrains.plugins.groovy.lang.psi.api.statements.expressions.*;
-import org.jetbrains.plugins.groovy.lang.psi.api.statements.expressions.literals.GrString;
-import org.jetbrains.plugins.groovy.lang.psi.api.statements.expressions.path.GrIndexProperty;
-import org.jetbrains.plugins.groovy.lang.psi.api.statements.expressions.path.GrMethodCallExpression;
-import org.jetbrains.plugins.groovy.lang.psi.api.statements.typedef.GrTypeDefinition;
-import org.jetbrains.plugins.groovy.lang.psi.api.statements.typedef.members.*;
-import org.jetbrains.plugins.groovy.lang.psi.api.types.GrCodeReferenceElement;
-import org.jetbrains.plugins.groovy.lang.psi.controlFlow.Instruction;
-import org.jetbrains.plugins.groovy.lang.psi.impl.GrClosureType;
-import org.jetbrains.plugins.groovy.lang.psi.impl.GroovyPsiManager;
-import org.jetbrains.plugins.groovy.lang.psi.impl.signatures.GrClosureSignatureUtil;
-import org.jetbrains.plugins.groovy.lang.psi.impl.statements.expressions.GrReferenceResolveUtil;
-import org.jetbrains.plugins.groovy.lang.psi.impl.statements.expressions.TypesUtil;
-import org.jetbrains.plugins.groovy.lang.psi.util.GroovyCommonClassNames;
-import org.jetbrains.plugins.groovy.lang.psi.util.GroovyConstantExpressionEvaluator;
-import org.jetbrains.plugins.groovy.lang.psi.util.GroovyPropertyUtils;
-import org.jetbrains.plugins.groovy.lang.psi.util.PsiUtil;
-import org.jetbrains.plugins.groovy.lang.resolve.MixinMemberContributor;
-import org.jetbrains.plugins.groovy.lang.resolve.ResolveUtil;
-
-import java.util.ArrayList;
-import java.util.List;
-import java.util.Map;
-
-/**
- * @author Maxim.Medvedev
- */
-public class GroovyAssignabilityCheckInspection extends BaseInspection {
-  private static final Logger LOG = Logger.getInstance(GroovyAssignabilityCheckInspection.class);
-
-  @Nls
-  @NotNull
-  @Override
-  public String getGroupDisplayName() {
-    return ASSIGNMENT_ISSUES;
-  }
-
-  @Override
-  public boolean isEnabledByDefault() {
-    return true;
-  }
-
-  @Nls
-  @NotNull
-  @Override
-  public String getDisplayName() {
-    return "Incompatible type assignments";
-  }
-
-  @Override
-  protected String buildErrorString(Object... args) {
-    return (String)args[0];
-  }
-
-  @Override
-  protected BaseInspectionVisitor buildVisitor() {
-    return new MyVisitor();
-  }
-
-  private static class MyVisitor extends BaseInspectionVisitor {
-    private void checkAssignability(@NotNull PsiType expectedType, @NotNull GrExpression expression) {
-      if (PsiUtil.isRawClassMemberAccess(expression)) return;
-      if (checkForImplicitEnumAssigning(expectedType, expression, expression)) return;
-      final PsiType rType = expression.getType();
-      if (rType == null || rType == PsiType.VOID) return;
-
-      if (!TypesUtil.isAssignable(expectedType, rType, expression)) {
-        final LocalQuickFix[] fixes = {new GrCastFix(expectedType)};
-        final String message = GroovyBundle.message("cannot.assign", rType.getPresentableText(), expectedType.getPresentableText());
-        registerError(expression, message, fixes, ProblemHighlightType.GENERIC_ERROR_OR_WARNING);
-      }
-    }
-
-    private boolean checkForImplicitEnumAssigning(PsiType expectedType, GrExpression expression, GroovyPsiElement element) {
-      if (!(expectedType instanceof PsiClassType)) return false;
-
-      if (!GroovyConfigUtils.getInstance().isVersionAtLeast(element, GroovyConfigUtils.GROOVY1_8)) return false;
-
-      final PsiClass resolved = ((PsiClassType)expectedType).resolve();
-      if (resolved == null || !resolved.isEnum()) return false;
-
-      final PsiType type = expression.getType();
-      if (type == null) return false;
-
-      if (!type.equalsToText(GroovyCommonClassNames.GROOVY_LANG_GSTRING) && !type.equalsToText(CommonClassNames.JAVA_LANG_STRING)) {
-        return false;
-      }
-
-      final Object result = GroovyConstantExpressionEvaluator.evaluate(expression);
-      if (result == null || !(result instanceof String)) {
-        registerError(element, ProblemHighlightType.WEAK_WARNING,
-                      GroovyBundle.message("cannot.assign.string.to.enum.0", expectedType.getPresentableText()));
-      }
-      else {
-        final PsiField field = resolved.findFieldByName((String)result, true);
-        if (!(field instanceof PsiEnumConstant)) {
-          registerError(element, GroovyBundle.message("cannot.find.enum.constant.0.in.enum.1", result, expectedType.getPresentableText()));
-        }
-      }
-      return true;
-    }
-
-    @Override
-    public void visitMethod(GrMethod method) {
-      if (!shouldProcess(method)) return;
-
-      super.visitMethod(method);
-      final GrOpenBlock block = method.getBlock();
-      if (block == null) return;
-      final PsiType expectedType = method.getReturnType();
-      if (expectedType == null || PsiType.VOID.equals(expectedType)) return;
-
-      ControlFlowUtils.visitAllExitPoints(block, new ControlFlowUtils.ExitPointVisitor() {
-        @Override
-        public boolean visitExitPoint(Instruction instruction, @Nullable GrExpression returnValue) {
-          if (returnValue != null &&
-              !isNewInstanceInitialingByTuple(returnValue)) {
-            checkAssignability(expectedType, returnValue);
-          }
-          return true;
-        }
-      });
-    }
-
-    protected boolean shouldProcess(GrMethod method) {
-      return !GroovyPsiManager.getInstance(method.getProject()).isCompileStatic(method);
-    }
-
-    @Override
-    public void visitField(GrField field) {
-      if (GroovyPsiManager.getInstance(field.getProject()).isCompileStatic(field)) return;
-      super.visitField(field);
-    }
-
-    @Override
-    public void visitTypeDefinition(GrTypeDefinition typeDefinition) {
-      if (GroovyPsiManager.getInstance(typeDefinition.getProject()).isCompileStatic(typeDefinition)) return;
-      super.visitTypeDefinition(typeDefinition);
-    }
-
-    @Override
-    public void visitAssignmentExpression(GrAssignmentExpression assignment) {
-      super.visitAssignmentExpression(assignment);
-
-      GrExpression lValue = assignment.getLValue();
-      if (lValue instanceof GrIndexProperty) return;
-      if (!PsiUtil.mightBeLValue(lValue)) return;
-
-      IElementType opToken = assignment.getOperationToken();
-      if (opToken != GroovyTokenTypes.mASSIGN) return;
-
-      GrExpression rValue = assignment.getRValue();
-      if (rValue == null) return;
-
-      PsiType lType = lValue.getNominalType();
-      PsiType rType = rValue.getType();
-      // For assignments with spread dot
-      if (isListAssignment(lValue) && lType != null && lType instanceof PsiClassType) {
-        final PsiClassType pct = (PsiClassType)lType;
-        final PsiClass clazz = pct.resolve();
-        if (clazz != null && CommonClassNames.JAVA_UTIL_LIST.equals(clazz.getQualifiedName())) {
-          final PsiType[] types = pct.getParameters();
-          if (types.length == 1 && types[0] != null && rType != null) {
-            checkAssignability(types[0], rValue);
-          }
-        }
-        return;
-      }
-      if (lValue instanceof GrReferenceExpression && ((GrReferenceExpression)lValue).resolve() instanceof GrReferenceExpression) {
-        //lvalue is not-declared variable
-        return;
-      }
-
-      if (isNewInstanceInitialingByTuple(rValue)) {
-        // new instance initializing e.g.: X x; x = [1, 2]
-        return;
-      }
-
-      if (lType != null && rType != null) {
-        checkAssignability(lType, rValue);
-      }
-    }
-
-    @Override
-    public void visitVariable(GrVariable variable) {
-      super.visitVariable(variable);
-
-      PsiType varType = variable.getType();
-      GrExpression initializer = variable.getInitializerGroovy();
-      if (initializer == null) return;
-
-      PsiType rType = initializer.getType();
-      if (rType == null) return;
-      if (isNewInstanceInitialingByTuple(initializer)) {
-        return;
-      }
-
-      checkAssignability(varType, initializer);
-    }
-
-    private static boolean isNewInstanceInitialingByTuple(GrExpression initializer) {
-      return initializer instanceof GrListOrMap && initializer.getReference() instanceof LiteralConstructorReference;
-    }
-
-    @Override
-    public void visitNewExpression(GrNewExpression newExpression) {
-      super.visitNewExpression(newExpression);
-      if (newExpression.getArrayCount() > 0) return;
-
-      GrCodeReferenceElement refElement = newExpression.getReferenceElement();
-      if (refElement == null) return;
-
-      checkConstructorCall(newExpression, refElement);
-    }
-
-    private void checkConstructorCall(GrConstructorCall constructorCall, GroovyPsiElement refElement) {
-      final GrArgumentList argList = constructorCall.getArgumentList();
-      if (!checkCannotInferArgumentTypes(refElement)) return;
-      final GroovyResolveResult constructorResolveResult = constructorCall.advancedResolve();
-      final PsiElement constructor = constructorResolveResult.getElement();
-
-      if (constructor != null) {
-        if (!checkConstructorApplicability(constructorResolveResult, refElement, true)) return;
-      }
-      else {
-        final GroovyResolveResult[] results = constructorCall.multiResolve(false);
-        if (results.length > 0) {
-          for (GroovyResolveResult result : results) {
-            PsiElement resolved = result.getElement();
-            if (resolved instanceof PsiMethod) {
-              if (!checkConstructorApplicability(result, refElement, false)) return;
-            }
-          }
-          registerError(getElementToHighlight(refElement, argList), GroovyBundle.message("constructor.call.is.ambiguous"));
-        }
-        else {
-          final GrExpression[] expressionArguments = constructorCall.getExpressionArguments();
-          final GrClosableBlock[] closureArguments = constructorCall.getClosureArguments();
-          final GrNamedArgument[] namedArgs = constructorCall.getNamedArguments();
-          if (closureArguments.length > 0 ||
-              namedArgs.length > 0 && expressionArguments.length > 0 ||
-              namedArgs.length == 0 && expressionArguments.length > 0 && !isOnlyOneMapParam(expressionArguments)) {
-            final GroovyResolveResult[] resolveResults = constructorCall.multiResolveClass();
-            if (resolveResults.length == 1) {
-              final PsiElement element = resolveResults[0].getElement();
-              if (element instanceof PsiClass) {
-                registerError(getElementToHighlight(refElement, argList),
-                              GroovyBundle.message("cannot.apply.default.constructor", ((PsiClass)element).getName()));
-                return;
-              }
-            }
-          }
-        }
-      }
-
-      checkNamedArgumentsType(constructorCall);
-    }
-
-    private static boolean isOnlyOneMapParam(GrExpression[] exprs) {
-      if (!(exprs.length == 1)) return false;
-
-      final GrExpression e = exprs[0];
-      return TypesUtil.isAssignable(TypesUtil.createTypeByFQClassName(CommonClassNames.JAVA_UTIL_MAP, e), e.getType(), e.getManager(),
-                                    e.getResolveScope());
-    }
-
-    private static PsiElement getElementToHighlight(PsiElement refElement, GrArgumentList argList) {
-      PsiElement elementToHighlight = argList;
-      if (elementToHighlight == null || elementToHighlight.getTextLength() == 0) elementToHighlight = refElement;
-      return elementToHighlight;
-    }
-
-    @Override
-    public void visitListOrMap(GrListOrMap listOrMap) {
-      super.visitListOrMap(listOrMap);
-
-      final PsiReference reference = listOrMap.getReference();
-      if (!(reference instanceof LiteralConstructorReference)) return;
-
-      final GroovyResolveResult[] results = ((LiteralConstructorReference)reference).multiResolve(false);
-      if (results.length == 0) return;
-
-      if (results.length == 1) {
-        final GroovyResolveResult result = results[0];
-        final PsiElement element = result.getElement();
-        if (element instanceof PsiClass) {
-          if (!listOrMap.isMap()) {
-            registerError(listOrMap, GroovyBundle.message("cannot.apply.default.constructor", ((PsiClass)element).getName()));
-          }
-        }
-        else if (element instanceof PsiMethod && ((PsiMethod)element).isConstructor()) {
-          checkLiteralConstructorApplicability(result, listOrMap, true);
-        }
-      }
-      else {
-        for (GroovyResolveResult result : results) {
-          PsiElement resolved = result.getElement();
-          if (resolved instanceof PsiMethod) {
-            if (!checkLiteralConstructorApplicability(result, listOrMap, false)) return;
-          }
-          registerError(listOrMap, GroovyBundle.message("constructor.call.is.ambiguous"));
-        }
-      }
-    }
-
-    @Override
-    public void visitThrowStatement(GrThrowStatement throwStatement) {
-      super.visitThrowStatement(throwStatement);
-
-      final GrExpression exception = throwStatement.getException();
-      if (exception != null) {
-        checkAssignability(PsiType.getJavaLangThrowable(throwStatement.getManager(), throwStatement.getResolveScope()), exception
-        );
-      }
-    }
-
-    private boolean checkLiteralConstructorApplicability(GroovyResolveResult result, GrListOrMap listOrMap, boolean checkUnknownArgs) {
-      final PsiElement element = result.getElement();
-      LOG.assertTrue(element instanceof PsiMethod && ((PsiMethod)element).isConstructor());
-      final PsiMethod constructor = (PsiMethod)element;
-
-      final GrExpression[] exprArgs;
-      final GrNamedArgument[] namedArgs;
-      if (listOrMap.isMap()) {
-        exprArgs = GrExpression.EMPTY_ARRAY;
-        namedArgs = listOrMap.getNamedArguments();
-      }
-      else {
-        exprArgs = listOrMap.getInitializers();
-        namedArgs = GrNamedArgument.EMPTY_ARRAY;
-      }
-
-      if (exprArgs.length == 0 && !PsiUtil.isConstructorHasRequiredParameters(constructor)) return true;
-
-      PsiType[] argumentTypes = PsiUtil.getArgumentTypes(namedArgs, exprArgs, GrClosableBlock.EMPTY_ARRAY, false, null);
-      if (listOrMap.isMap() && namedArgs.length == 0) {
-        argumentTypes = new PsiType[]{listOrMap.getType()};
-      }
-
-      GrClosureSignatureUtil.ApplicabilityResult applicable =
-        PsiUtil.isApplicableConcrete(argumentTypes, constructor, result.getSubstitutor(), listOrMap, false);
-      switch (applicable) {
-        case inapplicable:
-          highlightInapplicableMethodUsage(result, listOrMap, constructor, argumentTypes);
-          return false;
-        case canBeApplicable:
-          if (checkUnknownArgs) {
-            highlightUnknownArgs(listOrMap);
-          }
-          return !checkUnknownArgs;
-        default:
-          return true;
-      }
-    }
-
-    private boolean checkConstructorApplicability(GroovyResolveResult constructorResolveResult,
-                                                  GroovyPsiElement place,
-                                                  boolean checkUnknownArgs) {
-      final PsiElement element = constructorResolveResult.getElement();
-      LOG.assertTrue(element instanceof PsiMethod && ((PsiMethod)element).isConstructor());
-      final PsiMethod constructor = (PsiMethod)element;
-
-      final GrArgumentList argList = PsiUtil.getArgumentsList(place);
-      if (argList != null) {
-        final GrExpression[] exprArgs = argList.getExpressionArguments();
-
-        if (exprArgs.length == 0 && !PsiUtil.isConstructorHasRequiredParameters(constructor)) return true;
-      }
-      return checkMethodApplicability(constructorResolveResult, place, checkUnknownArgs);
-    }
-
-    @Override
-    public void visitConstructorInvocation(GrConstructorInvocation invocation) {
-      super.visitConstructorInvocation(invocation);
-      checkConstructorCall(invocation, invocation.getThisOrSuperKeyword());
-    }
-
-    @Override
-    public void visitReferenceExpression(GrReferenceExpression referenceExpression) {
-      super.visitReferenceExpression(referenceExpression);
-
-      final PsiElement parent = referenceExpression.getParent();
-      if (parent instanceof GrCall) {
-        GrCall call = (GrCall)parent;
-        GroovyResolveResult resolveResult = call.advancedResolve();
-        GroovyResolveResult[] results = call.multiResolve(false); //cached
-
-        PsiElement resolved = resolveResult.getElement();
-        if (resolved == null) {
-          GrExpression qualifier = referenceExpression.getQualifierExpression();
-          if (qualifier == null && GroovyAnnotator.isDeclarationAssignment(referenceExpression)) return;
-        }
-
-        if (!checkCannotInferArgumentTypes(referenceExpression)) return;
-
-        final PsiType type = referenceExpression.getType();
-        if (resolved != null) {
-          if (resolved instanceof PsiMethod && !resolveResult.isInvokedOnProperty()) {
-            checkMethodApplicability(resolveResult, referenceExpression, true);
-          }
-          else {
-            checkCallApplicability(type, referenceExpression, true);
-          }
-        }
-        else if (results.length > 0) {
-          for (GroovyResolveResult result : results) {
-            resolved = result.getElement();
-            if (resolved instanceof PsiMethod && !resolveResult.isInvokedOnProperty()) {
-              if (!checkMethodApplicability(result, referenceExpression, false)) return;
-            }
-            else {
-              if (!checkCallApplicability(type, referenceExpression, false)) return;
-            }
-          }
-
-          registerError(getElementToHighlight(referenceExpression, PsiUtil.getArgumentsList(referenceExpression)),
-                        GroovyBundle.message("method.call.is.ambiguous"));
-        }
-      }
-    }
-
-    private boolean checkCannotInferArgumentTypes(PsiElement referenceExpression) {
-      if (PsiUtil.getArgumentTypes(referenceExpression, true) != null) return true;
-
-      registerError(getElementToHighlight(referenceExpression, PsiUtil.getArgumentsList(referenceExpression)),
-                    GroovyBundle.message("cannot.infer.argument.types"), LocalQuickFix.EMPTY_ARRAY, ProblemHighlightType.WEAK_WARNING);
-      return false;
-    }
-
-    @Override
-    public void visitMethodCallExpression(GrMethodCallExpression methodCallExpression) {
-      super.visitMethodCallExpression(methodCallExpression);
-      checkMethodCall(methodCallExpression);
-    }
-
-    @Override
-    public void visitApplicationStatement(GrApplicationStatement applicationStatement) {
-      super.visitApplicationStatement(applicationStatement);
-      checkMethodCall(applicationStatement);
-    }
-
-    @Override
-    public void visitEnumConstant(GrEnumConstant enumConstant) {
-      super.visitEnumConstant(enumConstant);
-      checkConstructorCall(enumConstant, enumConstant);
-    }
-
-    private void checkNamedArgumentsType(GrCall call) {
-      GrNamedArgument[] namedArguments = PsiUtil.getFirstMapNamedArguments(call);
-
-      if (namedArguments.length == 0) return;
-
-      Map<String, NamedArgumentDescriptor> map = GroovyNamedArgumentProvider.getNamedArgumentsFromAllProviders(call, null, false);
-      if (map == null) return;
-
-      for (GrNamedArgument namedArgument : namedArguments) {
-        String labelName = namedArgument.getLabelName();
-
-        NamedArgumentDescriptor descriptor = map.get(labelName);
-
-        if (descriptor == null) continue;
-
-        GrExpression namedArgumentExpression = namedArgument.getExpression();
-        if (namedArgumentExpression == null) continue;
-
-        if (PsiUtil.isRawClassMemberAccess(namedArgumentExpression)) continue;
-
-        PsiType expressionType = namedArgumentExpression.getType();
-        if (expressionType == null) continue;
-
-        expressionType = TypesUtil.boxPrimitiveType(expressionType, call.getManager(), call.getResolveScope());
-
-        if (!descriptor.checkType(expressionType, call)) {
-          registerError(namedArgumentExpression,
-                        "Type of argument '" + labelName + "' can not be '" + expressionType.getPresentableText() + "'");
-        }
-      }
-    }
-
-    private void checkMethodCall(GrMethodCall call) {
-      final GrExpression expression = call.getInvokedExpression();
-      if (!(expression instanceof GrReferenceExpression)) { //it checks in visitRefExpr(...)
-        final PsiType type = expression.getType();
-        checkCallApplicability(type, expression, true);
-      }
-
-      checkNamedArgumentsType(call);
-    }
-
-    private void highlightInapplicableMethodUsage(GroovyResolveResult methodResolveResult,
-                                                  GroovyPsiElement place,
-                                                  PsiMethod method,
-                                                  PsiType[] argumentTypes) {
-      final PsiClass containingClass =
-        method instanceof GrGdkMethod ? ((GrGdkMethod)method).getStaticMethod().getContainingClass() : method.getContainingClass();
-
-      if (containingClass == null) {
-        registerCannotApplyError(place, argumentTypes, method.getName());
-        return;
-      }
-      final String typesString = buildArgTypesList(argumentTypes);
-      final PsiElementFactory factory = JavaPsiFacade.getInstance(method.getProject()).getElementFactory();
-      final PsiClassType containingType = factory.createType(containingClass, methodResolveResult.getSubstitutor());
-      final String canonicalText = containingType.getInternalCanonicalText();
-      String message;
-      if (method.isConstructor()) {
-        message = GroovyBundle.message("cannot.apply.constructor", method.getName(), canonicalText, typesString);
-      }
-      else {
-        message = GroovyBundle.message("cannot.apply.method1", method.getName(), canonicalText, typesString);
-      }
-
-      registerError(getElementToHighlight(place, PsiUtil.getArgumentsList(place)), message,
-                    genCastFixes(GrClosureSignatureUtil.createSignature(methodResolveResult), argumentTypes, place),
-                    ProblemHighlightType.GENERIC_ERROR_OR_WARNING);
-    }
-
-    private static LocalQuickFix[] genCastFixes(GrSignature signature, PsiType[] argumentTypes, GroovyPsiElement context) {
-
-      final List<GrClosureSignature> signatures = GrClosureSignatureUtil.generateSimpleSignature(signature);
-
-      List<Pair<Integer, PsiType>> errors = new ArrayList<Pair<Integer, PsiType>>();
-      for (GrClosureSignature closureSignature : signatures) {
-        final GrClosureSignatureUtil.MapResultWithError<PsiType> map =
-          GrClosureSignatureUtil.mapSimpleSignatureWithErrors(closureSignature, argumentTypes, Function.ID, context, 1);
-        if (map != null) {
-          errors.addAll(map.getErrors());
-        }
-      }
-
-      final ArrayList<LocalQuickFix> fixes = new ArrayList<LocalQuickFix>();
-      for (Pair<Integer, PsiType> error : errors) {
-        fixes.add(new ParameterCastFix(error.first, error.second));
-      }
-
-      return fixes.toArray(new LocalQuickFix[fixes.size()]);
-    }
-
-    private boolean checkCallApplicability(PsiType type, GroovyPsiElement invokedExpr, boolean checkUnknownArgs) {
-
-      PsiType[] argumentTypes = PsiUtil.getArgumentTypes(invokedExpr, true);
-      if (type instanceof GrClosureType) {
-        if (argumentTypes == null) return true;
-
-        GrClosureSignatureUtil.ApplicabilityResult result = PsiUtil.isApplicableConcrete(argumentTypes, (GrClosureType)type, invokedExpr);
-        switch (result) {
-          case inapplicable:
-            registerCannotApplyError(invokedExpr, argumentTypes, invokedExpr.getText());
-            return false;
-          case canBeApplicable:
-            if (checkUnknownArgs) {
-              highlightUnknownArgs(invokedExpr);
-            }
-            return !checkUnknownArgs;
-          default:
-            return true;
-        }
-      }
-      else if (type != null) {
-        final GroovyResolveResult[] calls = ResolveUtil.getMethodCandidates(type, "call", invokedExpr, argumentTypes);
-        for (GroovyResolveResult result : calls) {
-          PsiElement resolved = result.getElement();
-          if (resolved instanceof PsiMethod && !result.isInvokedOnProperty()) {
-            if (!checkMethodApplicability(result, invokedExpr, checkUnknownArgs && calls.length == 1)) return false;
-          }
-          else if (resolved instanceof PsiField) {
-            if (!checkCallApplicability(((PsiField)resolved).getType(), invokedExpr, checkUnknownArgs && calls.length == 1)) return false;
-          }
-        }
-        if (calls.length == 0 && !(invokedExpr instanceof GrString)) {
-          registerCannotApplyError(invokedExpr, argumentTypes, invokedExpr.getText());
-        }
-        return true;
-      }
-      return true;
-    }
-
-    private void registerCannotApplyError(PsiElement place, PsiType[] argumentTypes, String invokedText) {
-      final String typesString = buildArgTypesList(argumentTypes);
-      String message = GroovyBundle.message("cannot.apply.method.or.closure", invokedText, typesString);
-      PsiElement elementToHighlight = PsiUtil.getArgumentsList(place);
-      if (elementToHighlight == null || elementToHighlight.getTextRange().getLength() == 0) elementToHighlight = place;
-      registerError(elementToHighlight, message);
-    }
-
-    private static String buildArgTypesList(PsiType[] argTypes) {
-      StringBuilder builder = new StringBuilder();
-      builder.append("(");
-      for (int i = 0; i < argTypes.length; i++) {
-        if (i > 0) {
-          builder.append(", ");
-        }
-        PsiType argType = argTypes[i];
-        builder.append(argType != null ? argType.getInternalCanonicalText() : "?");
-      }
-      builder.append(")");
-      return builder.toString();
-    }
-
-    private boolean checkMethodApplicability(GroovyResolveResult methodResolveResult, GroovyPsiElement place, boolean checkUnknownArgs) {
-      final PsiElement element = methodResolveResult.getElement();
-      if (!(element instanceof PsiMethod)) return true;
-      if (element instanceof GrBuilderMethod) return true;
-
-      final PsiMethod method = (PsiMethod)element;
-      PsiType[] argumentTypes = PsiUtil.getArgumentTypes(place, true);
-      if ("call".equals(method.getName()) && place instanceof GrReferenceExpression) {
-        final GrExpression qualifierExpression = ((GrReferenceExpression)place).getQualifierExpression();
-        if (qualifierExpression != null) {
-          final PsiType type = qualifierExpression.getType();
-          if (type instanceof GrClosureType) {
-            GrClosureSignatureUtil.ApplicabilityResult result = PsiUtil.isApplicableConcrete(argumentTypes, (GrClosureType)type, place);
-            switch (result) {
-              case inapplicable:
-                highlightInapplicableMethodUsage(methodResolveResult, place, method, argumentTypes);
-                return false;
-              case canBeApplicable:
-                if (checkUnknownArgs) {
-                  highlightUnknownArgs(place);
-                }
-                return !checkUnknownArgs;
-              default:
-                return true;
-            }
-          }
-        }
-      }
-
-      if (method instanceof GrGdkMethod && place instanceof GrReferenceExpression) {
-        final PsiMethod staticMethod = ((GrGdkMethod)method).getStaticMethod();
-        final PsiType qualifier = inferQualifierTypeByPlace((GrReferenceExpression)place);
-        if (qualifier != null && !MixinMemberContributor.isCategoryMethod(staticMethod, qualifier, methodResolveResult.getSubstitutor())) {
-          registerError(((GrReferenceExpression)place).getReferenceNameElement(),
-                        GroovyInspectionBundle.message("category,method.0.cannot.be.applied.to.1", method.getName(),
-                                                       qualifier.getCanonicalText()));
-          return false;
-        }
-      }
-
-      if (argumentTypes == null) return true;
-
-      GrClosureSignatureUtil.ApplicabilityResult applicable = PsiUtil.isApplicableConcrete(argumentTypes, method, methodResolveResult.getSubstitutor(), place, false);
-      switch (applicable) {
-        case inapplicable:
-          //check for implicit use of property getter which returns closure
-          if (GroovyPropertyUtils.isSimplePropertyGetter(method)) {
-            if (method instanceof GrMethod || method instanceof GrAccessorMethod) {
-              final PsiType returnType = PsiUtil.getSmartReturnType(method);
-              if (returnType instanceof GrClosureType) {
-                if (PsiUtil.isApplicable(argumentTypes, ((GrClosureType)returnType), place)) {
-                  return true;
-                }
-              }
-            }
-
-            PsiType returnType = method.getReturnType();
-            if (returnType != null) {
-              if (TypesUtil.isAssignable(TypesUtil.createType(GroovyCommonClassNames.GROOVY_LANG_CLOSURE, element), returnType, place)) {
-                return true;
-              }
-            }
-          }
-
-          highlightInapplicableMethodUsage(methodResolveResult, place, method, argumentTypes);
-          return false;
-        case canBeApplicable:
-          if (checkUnknownArgs) {
-            highlightUnknownArgs(place);
-          }
-          return !checkUnknownArgs;
-        default:
-          return true;
-      }
-    }
-
-    private void highlightUnknownArgs(GroovyPsiElement place) {
-      registerError(getElementToHighlight(place, PsiUtil.getArgumentsList(place)), GroovyBundle.message("cannot.infer.argument.types"),
-                    LocalQuickFix.EMPTY_ARRAY, ProblemHighlightType.WEAK_WARNING);
-    }
-  }
-
-  private static boolean isListAssignment(GrExpression lValue) {
-    if (lValue instanceof GrReferenceExpression) {
-      GrReferenceExpression expression = (GrReferenceExpression)lValue;
-      final PsiElement dot = expression.getDotToken();
-      //noinspection ConstantConditions
-      if (dot != null && dot.getNode().getElementType() == GroovyTokenTypes.mSPREAD_DOT) {
-        return true;
-      }
-      else {
-        final GrExpression qualifier = expression.getQualifierExpression();
-        if (qualifier != null) return isListAssignment(qualifier);
-      }
-    }
-    return false;
-  }
-
-  @Nullable
-  private static PsiType inferQualifierTypeByPlace(GrReferenceExpression place) {
-    if (place.getParent() instanceof GrIndexProperty) {
-      return place.getType();
-    }
-    return GrReferenceResolveUtil.getQualifierType(place);
-  }
-
-
-  private static class AnnotatingVisitor extends MyVisitor {
-    private AnnotationHolder myHolder;
-
-    @Override
-    protected boolean shouldProcess(GrMethod method) {
-      return true;
-    }
-
-    @Override
-    protected void registerError(@NotNull final PsiElement location,
-                                 final String description,
-                                 final LocalQuickFix[] fixes,
-                                 final ProblemHighlightType highlightType) {
-      Annotation annotation = myHolder.createErrorAnnotation(location, description);
-      for (final LocalQuickFix fix : fixes) {
-        annotation.registerFix(new IntentionAction() {
-          @NotNull
-          @Override
-          public String getText() {
-            return fix.getName();
-          }
-
-          @NotNull
-          @Override
-          public String getFamilyName() {
-            return fix.getFamilyName();
-          }
-
-          @Override
-          public boolean isAvailable(@NotNull Project project, Editor editor, PsiFile file) {
-            return true;
-          }
-
-          @Override
-          public void invoke(@NotNull Project project, Editor editor, PsiFile file) throws IncorrectOperationException {
-            InspectionManager manager = InspectionManager.getInstance(project);
-            ProblemDescriptor descriptor = manager.createProblemDescriptor(location, description, fixes, highlightType, fixes.length == 1, false);
-            fix.applyFix(project, descriptor);
-          }
-
-          @Override
-          public boolean startInWriteAction() {
-            return true;
-          }
-        });
-      }
-    }
-
-    protected void registerError(@NotNull PsiElement location,
-                                 ProblemHighlightType highlightType,
-                                 Object... args) {
-      registerError(location, (String)args[0], LocalQuickFix.EMPTY_ARRAY, highlightType);
-    }
-
-
-    @Override
-    public void visitElement(GroovyPsiElement element) {
-      //do nothing
-    }
-  }
-
-  private static final ThreadLocal<AnnotatingVisitor> visitor = new ThreadLocal<AnnotatingVisitor>() {
-    @Override
-    protected AnnotatingVisitor initialValue() {
-      return new AnnotatingVisitor();
-    }
-  };
-
-  public static void checkElement(GroovyPsiElement e, AnnotationHolder holder) {
-    AnnotatingVisitor annotatingVisitor = visitor.get();
-
-    AnnotationHolder oldHolder = annotatingVisitor.myHolder;
-    try {
-      annotatingVisitor.myHolder = holder;
-      e.accept(annotatingVisitor);
-    }
-    finally {
-      annotatingVisitor.myHolder = oldHolder;
-    }
-  }
-}
-=======
-/*
- * Copyright 2000-2011 JetBrains s.r.o.
- *
- * Licensed under the Apache License, Version 2.0 (the "License");
- * you may not use this file except in compliance with the License.
- * You may obtain a copy of the License at
- *
- * http://www.apache.org/licenses/LICENSE-2.0
- *
- * Unless required by applicable law or agreed to in writing, software
- * distributed under the License is distributed on an "AS IS" BASIS,
- * WITHOUT WARRANTIES OR CONDITIONS OF ANY KIND, either express or implied.
- * See the License for the specific language governing permissions and
- * limitations under the License.
- */
-
-package org.jetbrains.plugins.groovy.codeInspection.assignment;
-
-import com.intellij.codeInsight.intention.IntentionAction;
-import com.intellij.codeInspection.InspectionManager;
-import com.intellij.codeInspection.LocalQuickFix;
-import com.intellij.codeInspection.ProblemDescriptor;
-import com.intellij.codeInspection.ProblemHighlightType;
-import com.intellij.lang.annotation.Annotation;
-import com.intellij.lang.annotation.AnnotationHolder;
-import com.intellij.openapi.diagnostic.Logger;
-import com.intellij.openapi.editor.Editor;
-import com.intellij.openapi.project.Project;
-import com.intellij.openapi.util.Pair;
-import com.intellij.psi.*;
-import com.intellij.psi.tree.IElementType;
-import com.intellij.util.Function;
-import com.intellij.util.IncorrectOperationException;
-import org.jetbrains.annotations.Nls;
-import org.jetbrains.annotations.NotNull;
-import org.jetbrains.annotations.Nullable;
-import org.jetbrains.plugins.groovy.GroovyBundle;
-import org.jetbrains.plugins.groovy.annotator.GrHighlightUtil;
-import org.jetbrains.plugins.groovy.codeInspection.BaseInspection;
-import org.jetbrains.plugins.groovy.codeInspection.BaseInspectionVisitor;
-import org.jetbrains.plugins.groovy.codeInspection.GroovyInspectionBundle;
-import org.jetbrains.plugins.groovy.codeInspection.utils.ControlFlowUtils;
-import org.jetbrains.plugins.groovy.config.GroovyConfigUtils;
-import org.jetbrains.plugins.groovy.extensions.GroovyNamedArgumentProvider;
-import org.jetbrains.plugins.groovy.extensions.NamedArgumentDescriptor;
-import org.jetbrains.plugins.groovy.findUsages.LiteralConstructorReference;
-import org.jetbrains.plugins.groovy.lang.lexer.GroovyTokenTypes;
-import org.jetbrains.plugins.groovy.lang.psi.GroovyPsiElement;
-import org.jetbrains.plugins.groovy.lang.psi.api.GroovyResolveResult;
-import org.jetbrains.plugins.groovy.lang.psi.api.auxiliary.GrListOrMap;
-import org.jetbrains.plugins.groovy.lang.psi.api.signatures.GrClosureSignature;
-import org.jetbrains.plugins.groovy.lang.psi.api.signatures.GrSignature;
-import org.jetbrains.plugins.groovy.lang.psi.api.statements.GrConstructorInvocation;
-import org.jetbrains.plugins.groovy.lang.psi.api.statements.GrField;
-import org.jetbrains.plugins.groovy.lang.psi.api.statements.GrVariable;
-import org.jetbrains.plugins.groovy.lang.psi.api.statements.arguments.GrArgumentList;
-import org.jetbrains.plugins.groovy.lang.psi.api.statements.arguments.GrNamedArgument;
-import org.jetbrains.plugins.groovy.lang.psi.api.statements.blocks.GrClosableBlock;
-import org.jetbrains.plugins.groovy.lang.psi.api.statements.blocks.GrOpenBlock;
-import org.jetbrains.plugins.groovy.lang.psi.api.statements.branch.GrThrowStatement;
-import org.jetbrains.plugins.groovy.lang.psi.api.statements.expressions.*;
-import org.jetbrains.plugins.groovy.lang.psi.api.statements.expressions.literals.GrString;
-import org.jetbrains.plugins.groovy.lang.psi.api.statements.expressions.path.GrIndexProperty;
-import org.jetbrains.plugins.groovy.lang.psi.api.statements.expressions.path.GrMethodCallExpression;
-import org.jetbrains.plugins.groovy.lang.psi.api.statements.typedef.GrTypeDefinition;
-import org.jetbrains.plugins.groovy.lang.psi.api.statements.typedef.members.*;
-import org.jetbrains.plugins.groovy.lang.psi.api.types.GrCodeReferenceElement;
-import org.jetbrains.plugins.groovy.lang.psi.controlFlow.Instruction;
-import org.jetbrains.plugins.groovy.lang.psi.impl.GrClosureType;
-import org.jetbrains.plugins.groovy.lang.psi.impl.GroovyPsiManager;
-import org.jetbrains.plugins.groovy.lang.psi.impl.signatures.GrClosureSignatureUtil;
-import org.jetbrains.plugins.groovy.lang.psi.impl.statements.expressions.GrReferenceResolveUtil;
-import org.jetbrains.plugins.groovy.lang.psi.impl.statements.expressions.TypesUtil;
-import org.jetbrains.plugins.groovy.lang.psi.util.GroovyCommonClassNames;
-import org.jetbrains.plugins.groovy.lang.psi.util.GroovyConstantExpressionEvaluator;
-import org.jetbrains.plugins.groovy.lang.psi.util.GroovyPropertyUtils;
-import org.jetbrains.plugins.groovy.lang.psi.util.PsiUtil;
-import org.jetbrains.plugins.groovy.lang.resolve.MixinMemberContributor;
-import org.jetbrains.plugins.groovy.lang.resolve.ResolveUtil;
-
-import java.util.ArrayList;
-import java.util.List;
-import java.util.Map;
-
-/**
- * @author Maxim.Medvedev
- */
-public class GroovyAssignabilityCheckInspection extends BaseInspection {
-  private static final Logger LOG = Logger.getInstance(GroovyAssignabilityCheckInspection.class);
-
-  @Nls
-  @NotNull
-  @Override
-  public String getGroupDisplayName() {
-    return ASSIGNMENT_ISSUES;
-  }
-
-  @Override
-  public boolean isEnabledByDefault() {
-    return true;
-  }
-
-  @Nls
-  @NotNull
-  @Override
-  public String getDisplayName() {
-    return "Incompatible type assignments";
-  }
-
-  @Override
-  protected String buildErrorString(Object... args) {
-    return (String)args[0];
-  }
-
-  @Override
-  protected BaseInspectionVisitor buildVisitor() {
-    return new MyVisitor();
-  }
-
-  private static class MyVisitor extends BaseInspectionVisitor {
-    private void checkAssignability(@NotNull PsiType expectedType, @NotNull GrExpression expression) {
-      if (PsiUtil.isRawClassMemberAccess(expression)) return;
-      if (checkForImplicitEnumAssigning(expectedType, expression, expression)) return;
-      final PsiType rType = expression.getType();
-      if (rType == null || rType == PsiType.VOID) return;
-
-      if (!TypesUtil.isAssignable(expectedType, rType, expression)) {
-        final LocalQuickFix[] fixes = {new GrCastFix(expectedType)};
-        final String message = GroovyBundle.message("cannot.assign", rType.getPresentableText(), expectedType.getPresentableText());
-        registerError(expression, message, fixes, ProblemHighlightType.GENERIC_ERROR_OR_WARNING);
-      }
-    }
-
-    private boolean checkForImplicitEnumAssigning(PsiType expectedType, GrExpression expression, GroovyPsiElement element) {
-      if (!(expectedType instanceof PsiClassType)) return false;
-
-      if (!GroovyConfigUtils.getInstance().isVersionAtLeast(element, GroovyConfigUtils.GROOVY1_8)) return false;
-
-      final PsiClass resolved = ((PsiClassType)expectedType).resolve();
-      if (resolved == null || !resolved.isEnum()) return false;
-
-      final PsiType type = expression.getType();
-      if (type == null) return false;
-
-      if (!type.equalsToText(GroovyCommonClassNames.GROOVY_LANG_GSTRING) && !type.equalsToText(CommonClassNames.JAVA_LANG_STRING)) {
-        return false;
-      }
-
-      final Object result = GroovyConstantExpressionEvaluator.evaluate(expression);
-      if (result == null || !(result instanceof String)) {
-        registerError(element, ProblemHighlightType.WEAK_WARNING,
-                      GroovyBundle.message("cannot.assign.string.to.enum.0", expectedType.getPresentableText()));
-      }
-      else {
-        final PsiField field = resolved.findFieldByName((String)result, true);
-        if (!(field instanceof PsiEnumConstant)) {
-          registerError(element, GroovyBundle.message("cannot.find.enum.constant.0.in.enum.1", result, expectedType.getPresentableText()));
-        }
-      }
-      return true;
-    }
-
-    @Override
-    public void visitMethod(GrMethod method) {
-      if (!shouldProcess(method)) return;
-
-      super.visitMethod(method);
-      final GrOpenBlock block = method.getBlock();
-      if (block == null) return;
-      final PsiType expectedType = method.getReturnType();
-      if (expectedType == null || PsiType.VOID.equals(expectedType)) return;
-
-      ControlFlowUtils.visitAllExitPoints(block, new ControlFlowUtils.ExitPointVisitor() {
-        @Override
-        public boolean visitExitPoint(Instruction instruction, @Nullable GrExpression returnValue) {
-          if (returnValue != null &&
-              !isNewInstanceInitialingByTuple(returnValue)) {
-            checkAssignability(expectedType, returnValue);
-          }
-          return true;
-        }
-      });
-    }
-
-    protected boolean shouldProcess(GrMethod method) {
-      return !GroovyPsiManager.getInstance(method.getProject()).isCompileStatic(method);
-    }
-
-    @Override
-    public void visitField(GrField field) {
-      if (GroovyPsiManager.getInstance(field.getProject()).isCompileStatic(field)) return;
-      super.visitField(field);
-    }
-
-    @Override
-    public void visitTypeDefinition(GrTypeDefinition typeDefinition) {
-      if (GroovyPsiManager.getInstance(typeDefinition.getProject()).isCompileStatic(typeDefinition)) return;
-      super.visitTypeDefinition(typeDefinition);
-    }
-
-    @Override
-    public void visitAssignmentExpression(GrAssignmentExpression assignment) {
-      super.visitAssignmentExpression(assignment);
-
-      GrExpression lValue = assignment.getLValue();
-      if (lValue instanceof GrIndexProperty) return;
-      if (!PsiUtil.mightBeLValue(lValue)) return;
-
-      IElementType opToken = assignment.getOperationToken();
-      if (opToken != GroovyTokenTypes.mASSIGN) return;
-
-      GrExpression rValue = assignment.getRValue();
-      if (rValue == null) return;
-
-      PsiType lType = lValue.getNominalType();
-      PsiType rType = rValue.getType();
-      // For assignments with spread dot
-      if (isListAssignment(lValue) && lType != null && lType instanceof PsiClassType) {
-        final PsiClassType pct = (PsiClassType)lType;
-        final PsiClass clazz = pct.resolve();
-        if (clazz != null && CommonClassNames.JAVA_UTIL_LIST.equals(clazz.getQualifiedName())) {
-          final PsiType[] types = pct.getParameters();
-          if (types.length == 1 && types[0] != null && rType != null) {
-            checkAssignability(types[0], rValue);
-          }
-        }
-        return;
-      }
-      if (lValue instanceof GrReferenceExpression && ((GrReferenceExpression)lValue).resolve() instanceof GrReferenceExpression) {
-        //lvalue is not-declared variable
-        return;
-      }
-
-      if (isNewInstanceInitialingByTuple(rValue)) {
-        // new instance initializing e.g.: X x; x = [1, 2]
-        return;
-      }
-
-      if (lType != null && rType != null) {
-        checkAssignability(lType, rValue);
-      }
-    }
-
-    @Override
-    public void visitVariable(GrVariable variable) {
-      super.visitVariable(variable);
-
-      PsiType varType = variable.getType();
-      GrExpression initializer = variable.getInitializerGroovy();
-      if (initializer == null) return;
-
-      PsiType rType = initializer.getType();
-      if (rType == null) return;
-      if (isNewInstanceInitialingByTuple(initializer)) {
-        return;
-      }
-
-      checkAssignability(varType, initializer);
-    }
-
-    private static boolean isNewInstanceInitialingByTuple(GrExpression initializer) {
-      return initializer instanceof GrListOrMap && initializer.getReference() instanceof LiteralConstructorReference;
-    }
-
-    @Override
-    public void visitNewExpression(GrNewExpression newExpression) {
-      super.visitNewExpression(newExpression);
-      if (newExpression.getArrayCount() > 0) return;
-
-      GrCodeReferenceElement refElement = newExpression.getReferenceElement();
-      if (refElement == null) return;
-
-      checkConstructorCall(newExpression, refElement);
-    }
-
-    private void checkConstructorCall(GrConstructorCall constructorCall, GroovyPsiElement refElement) {
-      final GrArgumentList argList = constructorCall.getArgumentList();
-      if (!checkCannotInferArgumentTypes(refElement)) return;
-      final GroovyResolveResult constructorResolveResult = constructorCall.advancedResolve();
-      final PsiElement constructor = constructorResolveResult.getElement();
-
-      if (constructor != null) {
-        if (!checkConstructorApplicability(constructorResolveResult, refElement, true)) return;
-      }
-      else {
-        final GroovyResolveResult[] results = constructorCall.multiResolve(false);
-        if (results.length > 0) {
-          for (GroovyResolveResult result : results) {
-            PsiElement resolved = result.getElement();
-            if (resolved instanceof PsiMethod) {
-              if (!checkConstructorApplicability(result, refElement, false)) return;
-            }
-          }
-          registerError(getElementToHighlight(refElement, argList), GroovyBundle.message("constructor.call.is.ambiguous"));
-        }
-        else {
-          final GrExpression[] expressionArguments = constructorCall.getExpressionArguments();
-          final GrClosableBlock[] closureArguments = constructorCall.getClosureArguments();
-          final GrNamedArgument[] namedArgs = constructorCall.getNamedArguments();
-          if (closureArguments.length > 0 ||
-              namedArgs.length > 0 && expressionArguments.length > 0 ||
-              namedArgs.length == 0 && expressionArguments.length > 0 && !isOnlyOneMapParam(expressionArguments)) {
-            final GroovyResolveResult[] resolveResults = constructorCall.multiResolveClass();
-            if (resolveResults.length == 1) {
-              final PsiElement element = resolveResults[0].getElement();
-              if (element instanceof PsiClass) {
-                registerError(getElementToHighlight(refElement, argList),
-                              GroovyBundle.message("cannot.apply.default.constructor", ((PsiClass)element).getName()));
-                return;
-              }
-            }
-          }
-        }
-      }
-
-      checkNamedArgumentsType(constructorCall);
-    }
-
-    private static boolean isOnlyOneMapParam(GrExpression[] exprs) {
-      if (!(exprs.length == 1)) return false;
-
-      final GrExpression e = exprs[0];
-      return TypesUtil.isAssignable(TypesUtil.createTypeByFQClassName(CommonClassNames.JAVA_UTIL_MAP, e), e.getType(), e.getManager(),
-                                    e.getResolveScope());
-    }
-
-    private static PsiElement getElementToHighlight(PsiElement refElement, GrArgumentList argList) {
-      PsiElement elementToHighlight = argList;
-      if (elementToHighlight == null || elementToHighlight.getTextLength() == 0) elementToHighlight = refElement;
-      return elementToHighlight;
-    }
-
-    @Override
-    public void visitListOrMap(GrListOrMap listOrMap) {
-      super.visitListOrMap(listOrMap);
-
-      final PsiReference reference = listOrMap.getReference();
-      if (!(reference instanceof LiteralConstructorReference)) return;
-
-      final GroovyResolveResult[] results = ((LiteralConstructorReference)reference).multiResolve(false);
-      if (results.length == 0) return;
-
-      if (results.length == 1) {
-        final GroovyResolveResult result = results[0];
-        final PsiElement element = result.getElement();
-        if (element instanceof PsiClass) {
-          if (!listOrMap.isMap()) {
-            registerError(listOrMap, GroovyBundle.message("cannot.apply.default.constructor", ((PsiClass)element).getName()));
-          }
-        }
-        else if (element instanceof PsiMethod && ((PsiMethod)element).isConstructor()) {
-          checkLiteralConstructorApplicability(result, listOrMap, true);
-        }
-      }
-      else {
-        for (GroovyResolveResult result : results) {
-          PsiElement resolved = result.getElement();
-          if (resolved instanceof PsiMethod) {
-            if (!checkLiteralConstructorApplicability(result, listOrMap, false)) return;
-          }
-          registerError(listOrMap, GroovyBundle.message("constructor.call.is.ambiguous"));
-        }
-      }
-    }
-
-    @Override
-    public void visitThrowStatement(GrThrowStatement throwStatement) {
-      super.visitThrowStatement(throwStatement);
-
-      final GrExpression exception = throwStatement.getException();
-      if (exception != null) {
-        checkAssignability(PsiType.getJavaLangThrowable(throwStatement.getManager(), throwStatement.getResolveScope()), exception
-        );
-      }
-    }
-
-    private boolean checkLiteralConstructorApplicability(GroovyResolveResult result, GrListOrMap listOrMap, boolean checkUnknownArgs) {
-      final PsiElement element = result.getElement();
-      LOG.assertTrue(element instanceof PsiMethod && ((PsiMethod)element).isConstructor());
-      final PsiMethod constructor = (PsiMethod)element;
-
-      final GrExpression[] exprArgs;
-      final GrNamedArgument[] namedArgs;
-      if (listOrMap.isMap()) {
-        exprArgs = GrExpression.EMPTY_ARRAY;
-        namedArgs = listOrMap.getNamedArguments();
-      }
-      else {
-        exprArgs = listOrMap.getInitializers();
-        namedArgs = GrNamedArgument.EMPTY_ARRAY;
-      }
-
-      if (exprArgs.length == 0 && !PsiUtil.isConstructorHasRequiredParameters(constructor)) return true;
-
-      PsiType[] argumentTypes = PsiUtil.getArgumentTypes(namedArgs, exprArgs, GrClosableBlock.EMPTY_ARRAY, false, null);
-      if (listOrMap.isMap() && namedArgs.length == 0) {
-        argumentTypes = new PsiType[]{listOrMap.getType()};
-      }
-
-      GrClosureSignatureUtil.ApplicabilityResult applicable =
-        PsiUtil.isApplicableConcrete(argumentTypes, constructor, result.getSubstitutor(), listOrMap, false);
-      switch (applicable) {
-        case inapplicable:
-          highlightInapplicableMethodUsage(result, listOrMap, constructor, argumentTypes);
-          return false;
-        case canBeApplicable:
-          if (checkUnknownArgs) {
-            highlightUnknownArgs(listOrMap);
-          }
-          return !checkUnknownArgs;
-        default:
-          return true;
-      }
-    }
-
-    private boolean checkConstructorApplicability(GroovyResolveResult constructorResolveResult,
-                                                  GroovyPsiElement place,
-                                                  boolean checkUnknownArgs) {
-      final PsiElement element = constructorResolveResult.getElement();
-      LOG.assertTrue(element instanceof PsiMethod && ((PsiMethod)element).isConstructor());
-      final PsiMethod constructor = (PsiMethod)element;
-
-      final GrArgumentList argList = PsiUtil.getArgumentsList(place);
-      if (argList != null) {
-        final GrExpression[] exprArgs = argList.getExpressionArguments();
-
-        if (exprArgs.length == 0 && !PsiUtil.isConstructorHasRequiredParameters(constructor)) return true;
-      }
-      return checkMethodApplicability(constructorResolveResult, place, checkUnknownArgs);
-    }
-
-    @Override
-    public void visitConstructorInvocation(GrConstructorInvocation invocation) {
-      super.visitConstructorInvocation(invocation);
-      checkConstructorCall(invocation, invocation.getThisOrSuperKeyword());
-    }
-
-    @Override
-    public void visitReferenceExpression(GrReferenceExpression referenceExpression) {
-      super.visitReferenceExpression(referenceExpression);
-
-      final PsiElement parent = referenceExpression.getParent();
-      if (parent instanceof GrCall) {
-        GrCall call = (GrCall)parent;
-        GroovyResolveResult resolveResult = call.advancedResolve();
-        GroovyResolveResult[] results = call.multiResolve(false); //cached
-
-        PsiElement resolved = resolveResult.getElement();
-        if (resolved == null) {
-          GrExpression qualifier = referenceExpression.getQualifierExpression();
-          if (qualifier == null && GrHighlightUtil.isDeclarationAssignment(referenceExpression)) return;
-        }
-
-        if (!checkCannotInferArgumentTypes(referenceExpression)) return;
-
-        final PsiType type = referenceExpression.getType();
-        if (resolved != null) {
-          if (resolved instanceof PsiMethod && !resolveResult.isInvokedOnProperty()) {
-            checkMethodApplicability(resolveResult, referenceExpression, true);
-          }
-          else {
-            checkCallApplicability(type, referenceExpression, true);
-          }
-        }
-        else if (results.length > 0) {
-          for (GroovyResolveResult result : results) {
-            resolved = result.getElement();
-            if (resolved instanceof PsiMethod && !resolveResult.isInvokedOnProperty()) {
-              if (!checkMethodApplicability(result, referenceExpression, false)) return;
-            }
-            else {
-              if (!checkCallApplicability(type, referenceExpression, false)) return;
-            }
-          }
-
-          registerError(getElementToHighlight(referenceExpression, PsiUtil.getArgumentsList(referenceExpression)),
-                        GroovyBundle.message("method.call.is.ambiguous"));
-        }
-      }
-    }
-
-    private boolean checkCannotInferArgumentTypes(PsiElement referenceExpression) {
-      if (PsiUtil.getArgumentTypes(referenceExpression, true) != null) return true;
-
-      registerError(getElementToHighlight(referenceExpression, PsiUtil.getArgumentsList(referenceExpression)),
-                    GroovyBundle.message("cannot.infer.argument.types"), LocalQuickFix.EMPTY_ARRAY, ProblemHighlightType.WEAK_WARNING);
-      return false;
-    }
-
-    @Override
-    public void visitMethodCallExpression(GrMethodCallExpression methodCallExpression) {
-      super.visitMethodCallExpression(methodCallExpression);
-      checkMethodCall(methodCallExpression);
-    }
-
-    @Override
-    public void visitApplicationStatement(GrApplicationStatement applicationStatement) {
-      super.visitApplicationStatement(applicationStatement);
-      checkMethodCall(applicationStatement);
-    }
-
-    @Override
-    public void visitEnumConstant(GrEnumConstant enumConstant) {
-      super.visitEnumConstant(enumConstant);
-      checkConstructorCall(enumConstant, enumConstant);
-    }
-
-    private void checkNamedArgumentsType(GrCall call) {
-      GrNamedArgument[] namedArguments = PsiUtil.getFirstMapNamedArguments(call);
-
-      if (namedArguments.length == 0) return;
-
-      Map<String, NamedArgumentDescriptor> map = GroovyNamedArgumentProvider.getNamedArgumentsFromAllProviders(call, null, false);
-      if (map == null) return;
-
-      for (GrNamedArgument namedArgument : namedArguments) {
-        String labelName = namedArgument.getLabelName();
-
-        NamedArgumentDescriptor descriptor = map.get(labelName);
-
-        if (descriptor == null) continue;
-
-        GrExpression namedArgumentExpression = namedArgument.getExpression();
-        if (namedArgumentExpression == null) continue;
-
-        if (PsiUtil.isRawClassMemberAccess(namedArgumentExpression)) continue;
-
-        PsiType expressionType = namedArgumentExpression.getType();
-        if (expressionType == null) continue;
-
-        expressionType = TypesUtil.boxPrimitiveType(expressionType, call.getManager(), call.getResolveScope());
-
-        if (!descriptor.checkType(expressionType, call)) {
-          registerError(namedArgumentExpression,
-                        "Type of argument '" + labelName + "' can not be '" + expressionType.getPresentableText() + "'");
-        }
-      }
-    }
-
-    private void checkMethodCall(GrMethodCall call) {
-      final GrExpression expression = call.getInvokedExpression();
-      if (!(expression instanceof GrReferenceExpression)) { //it checks in visitRefExpr(...)
-        final PsiType type = expression.getType();
-        checkCallApplicability(type, expression, true);
-      }
-
-      checkNamedArgumentsType(call);
-    }
-
-    private void highlightInapplicableMethodUsage(GroovyResolveResult methodResolveResult,
-                                                  GroovyPsiElement place,
-                                                  PsiMethod method,
-                                                  PsiType[] argumentTypes) {
-      final PsiClass containingClass =
-        method instanceof GrGdkMethod ? ((GrGdkMethod)method).getStaticMethod().getContainingClass() : method.getContainingClass();
-
-      if (containingClass == null) {
-        registerCannotApplyError(place, argumentTypes, method.getName());
-        return;
-      }
-      final String typesString = buildArgTypesList(argumentTypes);
-      final PsiElementFactory factory = JavaPsiFacade.getInstance(method.getProject()).getElementFactory();
-      final PsiClassType containingType = factory.createType(containingClass, methodResolveResult.getSubstitutor());
-      final String canonicalText = containingType.getInternalCanonicalText();
-      String message;
-      if (method.isConstructor()) {
-        message = GroovyBundle.message("cannot.apply.constructor", method.getName(), canonicalText, typesString);
-      }
-      else {
-        message = GroovyBundle.message("cannot.apply.method1", method.getName(), canonicalText, typesString);
-      }
-
-      registerError(getElementToHighlight(place, PsiUtil.getArgumentsList(place)), message,
-                    genCastFixes(GrClosureSignatureUtil.createSignature(methodResolveResult), argumentTypes, place),
-                    ProblemHighlightType.GENERIC_ERROR_OR_WARNING);
-    }
-
-    private static LocalQuickFix[] genCastFixes(GrSignature signature, PsiType[] argumentTypes, GroovyPsiElement context) {
-
-      final List<GrClosureSignature> signatures = GrClosureSignatureUtil.generateSimpleSignature(signature);
-
-      List<Pair<Integer, PsiType>> errors = new ArrayList<Pair<Integer, PsiType>>();
-      for (GrClosureSignature closureSignature : signatures) {
-        final GrClosureSignatureUtil.MapResultWithError<PsiType> map =
-          GrClosureSignatureUtil.mapSimpleSignatureWithErrors(closureSignature, argumentTypes, Function.ID, context, 1);
-        if (map != null) {
-          errors.addAll(map.getErrors());
-        }
-      }
-
-      final ArrayList<LocalQuickFix> fixes = new ArrayList<LocalQuickFix>();
-      for (Pair<Integer, PsiType> error : errors) {
-        fixes.add(new ParameterCastFix(error.first, error.second));
-      }
-
-      return fixes.toArray(new LocalQuickFix[fixes.size()]);
-    }
-
-    private boolean checkCallApplicability(PsiType type, GroovyPsiElement invokedExpr, boolean checkUnknownArgs) {
-
-      PsiType[] argumentTypes = PsiUtil.getArgumentTypes(invokedExpr, true);
-      if (type instanceof GrClosureType) {
-        if (argumentTypes == null) return true;
-
-        GrClosureSignatureUtil.ApplicabilityResult result = PsiUtil.isApplicableConcrete(argumentTypes, (GrClosureType)type, invokedExpr);
-        switch (result) {
-          case inapplicable:
-            registerCannotApplyError(invokedExpr, argumentTypes, invokedExpr.getText());
-            return false;
-          case canBeApplicable:
-            if (checkUnknownArgs) {
-              highlightUnknownArgs(invokedExpr);
-            }
-            return !checkUnknownArgs;
-          default:
-            return true;
-        }
-      }
-      else if (type != null) {
-        final GroovyResolveResult[] calls = ResolveUtil.getMethodCandidates(type, "call", invokedExpr, argumentTypes);
-        for (GroovyResolveResult result : calls) {
-          PsiElement resolved = result.getElement();
-          if (resolved instanceof PsiMethod && !result.isInvokedOnProperty()) {
-            if (!checkMethodApplicability(result, invokedExpr, checkUnknownArgs && calls.length == 1)) return false;
-          }
-          else if (resolved instanceof PsiField) {
-            if (!checkCallApplicability(((PsiField)resolved).getType(), invokedExpr, checkUnknownArgs && calls.length == 1)) return false;
-          }
-        }
-        if (calls.length == 0 && !(invokedExpr instanceof GrString)) {
-          registerCannotApplyError(invokedExpr, argumentTypes, invokedExpr.getText());
-        }
-        return true;
-      }
-      return true;
-    }
-
-    private void registerCannotApplyError(PsiElement place, PsiType[] argumentTypes, String invokedText) {
-      final String typesString = buildArgTypesList(argumentTypes);
-      String message = GroovyBundle.message("cannot.apply.method.or.closure", invokedText, typesString);
-      PsiElement elementToHighlight = PsiUtil.getArgumentsList(place);
-      if (elementToHighlight == null || elementToHighlight.getTextRange().getLength() == 0) elementToHighlight = place;
-      registerError(elementToHighlight, message);
-    }
-
-    private static String buildArgTypesList(PsiType[] argTypes) {
-      StringBuilder builder = new StringBuilder();
-      builder.append("(");
-      for (int i = 0; i < argTypes.length; i++) {
-        if (i > 0) {
-          builder.append(", ");
-        }
-        PsiType argType = argTypes[i];
-        builder.append(argType != null ? argType.getInternalCanonicalText() : "?");
-      }
-      builder.append(")");
-      return builder.toString();
-    }
-
-    private boolean checkMethodApplicability(GroovyResolveResult methodResolveResult, GroovyPsiElement place, boolean checkUnknownArgs) {
-      final PsiElement element = methodResolveResult.getElement();
-      if (!(element instanceof PsiMethod)) return true;
-      if (element instanceof GrBuilderMethod) return true;
-
-      final PsiMethod method = (PsiMethod)element;
-      PsiType[] argumentTypes = PsiUtil.getArgumentTypes(place, true);
-      if ("call".equals(method.getName()) && place instanceof GrReferenceExpression) {
-        final GrExpression qualifierExpression = ((GrReferenceExpression)place).getQualifierExpression();
-        if (qualifierExpression != null) {
-          final PsiType type = qualifierExpression.getType();
-          if (type instanceof GrClosureType) {
-            GrClosureSignatureUtil.ApplicabilityResult result = PsiUtil.isApplicableConcrete(argumentTypes, (GrClosureType)type, place);
-            switch (result) {
-              case inapplicable:
-                highlightInapplicableMethodUsage(methodResolveResult, place, method, argumentTypes);
-                return false;
-              case canBeApplicable:
-                if (checkUnknownArgs) {
-                  highlightUnknownArgs(place);
-                }
-                return !checkUnknownArgs;
-              default:
-                return true;
-            }
-          }
-        }
-      }
-
-      if (method instanceof GrGdkMethod && place instanceof GrReferenceExpression) {
-        final PsiMethod staticMethod = ((GrGdkMethod)method).getStaticMethod();
-        final PsiType qualifier = inferQualifierTypeByPlace((GrReferenceExpression)place);
-        if (qualifier != null && !MixinMemberContributor.isCategoryMethod(staticMethod, qualifier, methodResolveResult.getSubstitutor())) {
-          registerError(((GrReferenceExpression)place).getReferenceNameElement(),
-                        GroovyInspectionBundle.message("category,method.0.cannot.be.applied.to.1", method.getName(),
-                                                       qualifier.getCanonicalText()));
-          return false;
-        }
-      }
-
-      if (argumentTypes == null) return true;
-
-      GrClosureSignatureUtil.ApplicabilityResult applicable = PsiUtil.isApplicableConcrete(argumentTypes, method, methodResolveResult.getSubstitutor(), place, false);
-      switch (applicable) {
-        case inapplicable:
-          //check for implicit use of property getter which returns closure
-          if (GroovyPropertyUtils.isSimplePropertyGetter(method)) {
-            if (method instanceof GrMethod || method instanceof GrAccessorMethod) {
-              final PsiType returnType = PsiUtil.getSmartReturnType(method);
-              if (returnType instanceof GrClosureType) {
-                if (PsiUtil.isApplicable(argumentTypes, ((GrClosureType)returnType), place)) {
-                  return true;
-                }
-              }
-            }
-
-            PsiType returnType = method.getReturnType();
-            if (returnType != null) {
-              if (TypesUtil.isAssignable(TypesUtil.createType(GroovyCommonClassNames.GROOVY_LANG_CLOSURE, element), returnType, place)) {
-                return true;
-              }
-            }
-          }
-
-          highlightInapplicableMethodUsage(methodResolveResult, place, method, argumentTypes);
-          return false;
-        case canBeApplicable:
-          if (checkUnknownArgs) {
-            highlightUnknownArgs(place);
-          }
-          return !checkUnknownArgs;
-        default:
-          return true;
-      }
-    }
-
-    private void highlightUnknownArgs(GroovyPsiElement place) {
-      registerError(getElementToHighlight(place, PsiUtil.getArgumentsList(place)), GroovyBundle.message("cannot.infer.argument.types"),
-                    LocalQuickFix.EMPTY_ARRAY, ProblemHighlightType.WEAK_WARNING);
-    }
-  }
-
-  private static boolean isListAssignment(GrExpression lValue) {
-    if (lValue instanceof GrReferenceExpression) {
-      GrReferenceExpression expression = (GrReferenceExpression)lValue;
-      final PsiElement dot = expression.getDotToken();
-      //noinspection ConstantConditions
-      if (dot != null && dot.getNode().getElementType() == GroovyTokenTypes.mSPREAD_DOT) {
-        return true;
-      }
-      else {
-        final GrExpression qualifier = expression.getQualifierExpression();
-        if (qualifier != null) return isListAssignment(qualifier);
-      }
-    }
-    return false;
-  }
-
-  @Nullable
-  private static PsiType inferQualifierTypeByPlace(GrReferenceExpression place) {
-    if (place.getParent() instanceof GrIndexProperty) {
-      return place.getType();
-    }
-    return GrReferenceResolveUtil.getQualifierType(place);
-  }
-
-
-  private static class AnnotatingVisitor extends MyVisitor {
-    private AnnotationHolder myHolder;
-
-    @Override
-    protected boolean shouldProcess(GrMethod method) {
-      return true;
-    }
-
-    @Override
-    protected void registerError(@NotNull final PsiElement location,
-                                 final String description,
-                                 final LocalQuickFix[] fixes,
-                                 final ProblemHighlightType highlightType) {
-      Annotation annotation = myHolder.createErrorAnnotation(location, description);
-      for (final LocalQuickFix fix : fixes) {
-        annotation.registerFix(new IntentionAction() {
-          @NotNull
-          @Override
-          public String getText() {
-            return fix.getName();
-          }
-
-          @NotNull
-          @Override
-          public String getFamilyName() {
-            return fix.getFamilyName();
-          }
-
-          @Override
-          public boolean isAvailable(@NotNull Project project, Editor editor, PsiFile file) {
-            return true;
-          }
-
-          @Override
-          public void invoke(@NotNull Project project, Editor editor, PsiFile file) throws IncorrectOperationException {
-            InspectionManager manager = InspectionManager.getInstance(project);
-            ProblemDescriptor descriptor = manager.createProblemDescriptor(location, description, fixes, highlightType, fixes.length == 1, false);
-            fix.applyFix(project, descriptor);
-          }
-
-          @Override
-          public boolean startInWriteAction() {
-            return true;
-          }
-        });
-      }
-    }
-
-    protected void registerError(@NotNull PsiElement location,
-                                 ProblemHighlightType highlightType,
-                                 Object... args) {
-      registerError(location, (String)args[0], LocalQuickFix.EMPTY_ARRAY, highlightType);
-    }
-
-
-    @Override
-    public void visitElement(GroovyPsiElement element) {
-      //do nothing
-    }
-  }
-
-  private static final ThreadLocal<AnnotatingVisitor> visitor = new ThreadLocal<AnnotatingVisitor>() {
-    @Override
-    protected AnnotatingVisitor initialValue() {
-      return new AnnotatingVisitor();
-    }
-  };
-
-  public static void checkElement(GroovyPsiElement e, AnnotationHolder holder) {
-    AnnotatingVisitor annotatingVisitor = visitor.get();
-
-    AnnotationHolder oldHolder = annotatingVisitor.myHolder;
-    try {
-      annotatingVisitor.myHolder = holder;
-      e.accept(annotatingVisitor);
-    }
-    finally {
-      annotatingVisitor.myHolder = oldHolder;
-    }
-  }
-}
->>>>>>> 62c012c0
+/*
+ * Copyright 2000-2011 JetBrains s.r.o.
+ *
+ * Licensed under the Apache License, Version 2.0 (the "License");
+ * you may not use this file except in compliance with the License.
+ * You may obtain a copy of the License at
+ *
+ * http://www.apache.org/licenses/LICENSE-2.0
+ *
+ * Unless required by applicable law or agreed to in writing, software
+ * distributed under the License is distributed on an "AS IS" BASIS,
+ * WITHOUT WARRANTIES OR CONDITIONS OF ANY KIND, either express or implied.
+ * See the License for the specific language governing permissions and
+ * limitations under the License.
+ */
+
+package org.jetbrains.plugins.groovy.codeInspection.assignment;
+
+import com.intellij.codeInsight.intention.IntentionAction;
+import com.intellij.codeInspection.InspectionManager;
+import com.intellij.codeInspection.LocalQuickFix;
+import com.intellij.codeInspection.ProblemDescriptor;
+import com.intellij.codeInspection.ProblemHighlightType;
+import com.intellij.lang.annotation.Annotation;
+import com.intellij.lang.annotation.AnnotationHolder;
+import com.intellij.openapi.diagnostic.Logger;
+import com.intellij.openapi.editor.Editor;
+import com.intellij.openapi.project.Project;
+import com.intellij.openapi.util.Pair;
+import com.intellij.psi.*;
+import com.intellij.psi.tree.IElementType;
+import com.intellij.util.Function;
+import com.intellij.util.IncorrectOperationException;
+import org.jetbrains.annotations.Nls;
+import org.jetbrains.annotations.NotNull;
+import org.jetbrains.annotations.Nullable;
+import org.jetbrains.plugins.groovy.GroovyBundle;
+import org.jetbrains.plugins.groovy.annotator.GrHighlightUtil;
+import org.jetbrains.plugins.groovy.codeInspection.BaseInspection;
+import org.jetbrains.plugins.groovy.codeInspection.BaseInspectionVisitor;
+import org.jetbrains.plugins.groovy.codeInspection.GroovyInspectionBundle;
+import org.jetbrains.plugins.groovy.codeInspection.utils.ControlFlowUtils;
+import org.jetbrains.plugins.groovy.config.GroovyConfigUtils;
+import org.jetbrains.plugins.groovy.extensions.GroovyNamedArgumentProvider;
+import org.jetbrains.plugins.groovy.extensions.NamedArgumentDescriptor;
+import org.jetbrains.plugins.groovy.findUsages.LiteralConstructorReference;
+import org.jetbrains.plugins.groovy.lang.lexer.GroovyTokenTypes;
+import org.jetbrains.plugins.groovy.lang.psi.GroovyPsiElement;
+import org.jetbrains.plugins.groovy.lang.psi.api.GroovyResolveResult;
+import org.jetbrains.plugins.groovy.lang.psi.api.auxiliary.GrListOrMap;
+import org.jetbrains.plugins.groovy.lang.psi.api.signatures.GrClosureSignature;
+import org.jetbrains.plugins.groovy.lang.psi.api.signatures.GrSignature;
+import org.jetbrains.plugins.groovy.lang.psi.api.statements.GrConstructorInvocation;
+import org.jetbrains.plugins.groovy.lang.psi.api.statements.GrField;
+import org.jetbrains.plugins.groovy.lang.psi.api.statements.GrVariable;
+import org.jetbrains.plugins.groovy.lang.psi.api.statements.arguments.GrArgumentList;
+import org.jetbrains.plugins.groovy.lang.psi.api.statements.arguments.GrNamedArgument;
+import org.jetbrains.plugins.groovy.lang.psi.api.statements.blocks.GrClosableBlock;
+import org.jetbrains.plugins.groovy.lang.psi.api.statements.blocks.GrOpenBlock;
+import org.jetbrains.plugins.groovy.lang.psi.api.statements.branch.GrThrowStatement;
+import org.jetbrains.plugins.groovy.lang.psi.api.statements.expressions.*;
+import org.jetbrains.plugins.groovy.lang.psi.api.statements.expressions.literals.GrString;
+import org.jetbrains.plugins.groovy.lang.psi.api.statements.expressions.path.GrIndexProperty;
+import org.jetbrains.plugins.groovy.lang.psi.api.statements.expressions.path.GrMethodCallExpression;
+import org.jetbrains.plugins.groovy.lang.psi.api.statements.typedef.GrTypeDefinition;
+import org.jetbrains.plugins.groovy.lang.psi.api.statements.typedef.members.*;
+import org.jetbrains.plugins.groovy.lang.psi.api.types.GrCodeReferenceElement;
+import org.jetbrains.plugins.groovy.lang.psi.controlFlow.Instruction;
+import org.jetbrains.plugins.groovy.lang.psi.impl.GrClosureType;
+import org.jetbrains.plugins.groovy.lang.psi.impl.GroovyPsiManager;
+import org.jetbrains.plugins.groovy.lang.psi.impl.signatures.GrClosureSignatureUtil;
+import org.jetbrains.plugins.groovy.lang.psi.impl.statements.expressions.GrReferenceResolveUtil;
+import org.jetbrains.plugins.groovy.lang.psi.impl.statements.expressions.TypesUtil;
+import org.jetbrains.plugins.groovy.lang.psi.util.GroovyCommonClassNames;
+import org.jetbrains.plugins.groovy.lang.psi.util.GroovyConstantExpressionEvaluator;
+import org.jetbrains.plugins.groovy.lang.psi.util.GroovyPropertyUtils;
+import org.jetbrains.plugins.groovy.lang.psi.util.PsiUtil;
+import org.jetbrains.plugins.groovy.lang.resolve.MixinMemberContributor;
+import org.jetbrains.plugins.groovy.lang.resolve.ResolveUtil;
+
+import java.util.ArrayList;
+import java.util.List;
+import java.util.Map;
+
+/**
+ * @author Maxim.Medvedev
+ */
+public class GroovyAssignabilityCheckInspection extends BaseInspection {
+  private static final Logger LOG = Logger.getInstance(GroovyAssignabilityCheckInspection.class);
+
+  @Nls
+  @NotNull
+  @Override
+  public String getGroupDisplayName() {
+    return ASSIGNMENT_ISSUES;
+  }
+
+  @Override
+  public boolean isEnabledByDefault() {
+    return true;
+  }
+
+  @Nls
+  @NotNull
+  @Override
+  public String getDisplayName() {
+    return "Incompatible type assignments";
+  }
+
+  @Override
+  protected String buildErrorString(Object... args) {
+    return (String)args[0];
+  }
+
+  @Override
+  protected BaseInspectionVisitor buildVisitor() {
+    return new MyVisitor();
+  }
+
+  private static class MyVisitor extends BaseInspectionVisitor {
+    private void checkAssignability(@NotNull PsiType expectedType, @NotNull GrExpression expression) {
+      if (PsiUtil.isRawClassMemberAccess(expression)) return;
+      if (checkForImplicitEnumAssigning(expectedType, expression, expression)) return;
+      final PsiType rType = expression.getType();
+      if (rType == null || rType == PsiType.VOID) return;
+
+      if (!TypesUtil.isAssignable(expectedType, rType, expression)) {
+        final LocalQuickFix[] fixes = {new GrCastFix(expectedType)};
+        final String message = GroovyBundle.message("cannot.assign", rType.getPresentableText(), expectedType.getPresentableText());
+        registerError(expression, message, fixes, ProblemHighlightType.GENERIC_ERROR_OR_WARNING);
+      }
+    }
+
+    private boolean checkForImplicitEnumAssigning(PsiType expectedType, GrExpression expression, GroovyPsiElement element) {
+      if (!(expectedType instanceof PsiClassType)) return false;
+
+      if (!GroovyConfigUtils.getInstance().isVersionAtLeast(element, GroovyConfigUtils.GROOVY1_8)) return false;
+
+      final PsiClass resolved = ((PsiClassType)expectedType).resolve();
+      if (resolved == null || !resolved.isEnum()) return false;
+
+      final PsiType type = expression.getType();
+      if (type == null) return false;
+
+      if (!type.equalsToText(GroovyCommonClassNames.GROOVY_LANG_GSTRING) && !type.equalsToText(CommonClassNames.JAVA_LANG_STRING)) {
+        return false;
+      }
+
+      final Object result = GroovyConstantExpressionEvaluator.evaluate(expression);
+      if (result == null || !(result instanceof String)) {
+        registerError(element, ProblemHighlightType.WEAK_WARNING,
+                      GroovyBundle.message("cannot.assign.string.to.enum.0", expectedType.getPresentableText()));
+      }
+      else {
+        final PsiField field = resolved.findFieldByName((String)result, true);
+        if (!(field instanceof PsiEnumConstant)) {
+          registerError(element, GroovyBundle.message("cannot.find.enum.constant.0.in.enum.1", result, expectedType.getPresentableText()));
+        }
+      }
+      return true;
+    }
+
+    @Override
+    public void visitMethod(GrMethod method) {
+      if (!shouldProcess(method)) return;
+
+      super.visitMethod(method);
+      final GrOpenBlock block = method.getBlock();
+      if (block == null) return;
+      final PsiType expectedType = method.getReturnType();
+      if (expectedType == null || PsiType.VOID.equals(expectedType)) return;
+
+      ControlFlowUtils.visitAllExitPoints(block, new ControlFlowUtils.ExitPointVisitor() {
+        @Override
+        public boolean visitExitPoint(Instruction instruction, @Nullable GrExpression returnValue) {
+          if (returnValue != null &&
+              !isNewInstanceInitialingByTuple(returnValue)) {
+            checkAssignability(expectedType, returnValue);
+          }
+          return true;
+        }
+      });
+    }
+
+    protected boolean shouldProcess(GrMethod method) {
+      return !GroovyPsiManager.getInstance(method.getProject()).isCompileStatic(method);
+    }
+
+    @Override
+    public void visitField(GrField field) {
+      if (GroovyPsiManager.getInstance(field.getProject()).isCompileStatic(field)) return;
+      super.visitField(field);
+    }
+
+    @Override
+    public void visitTypeDefinition(GrTypeDefinition typeDefinition) {
+      if (GroovyPsiManager.getInstance(typeDefinition.getProject()).isCompileStatic(typeDefinition)) return;
+      super.visitTypeDefinition(typeDefinition);
+    }
+
+    @Override
+    public void visitAssignmentExpression(GrAssignmentExpression assignment) {
+      super.visitAssignmentExpression(assignment);
+
+      GrExpression lValue = assignment.getLValue();
+      if (lValue instanceof GrIndexProperty) return;
+      if (!PsiUtil.mightBeLValue(lValue)) return;
+
+      IElementType opToken = assignment.getOperationToken();
+      if (opToken != GroovyTokenTypes.mASSIGN) return;
+
+      GrExpression rValue = assignment.getRValue();
+      if (rValue == null) return;
+
+      PsiType lType = lValue.getNominalType();
+      PsiType rType = rValue.getType();
+      // For assignments with spread dot
+      if (isListAssignment(lValue) && lType != null && lType instanceof PsiClassType) {
+        final PsiClassType pct = (PsiClassType)lType;
+        final PsiClass clazz = pct.resolve();
+        if (clazz != null && CommonClassNames.JAVA_UTIL_LIST.equals(clazz.getQualifiedName())) {
+          final PsiType[] types = pct.getParameters();
+          if (types.length == 1 && types[0] != null && rType != null) {
+            checkAssignability(types[0], rValue);
+          }
+        }
+        return;
+      }
+      if (lValue instanceof GrReferenceExpression && ((GrReferenceExpression)lValue).resolve() instanceof GrReferenceExpression) {
+        //lvalue is not-declared variable
+        return;
+      }
+
+      if (isNewInstanceInitialingByTuple(rValue)) {
+        // new instance initializing e.g.: X x; x = [1, 2]
+        return;
+      }
+
+      if (lType != null && rType != null) {
+        checkAssignability(lType, rValue);
+      }
+    }
+
+    @Override
+    public void visitVariable(GrVariable variable) {
+      super.visitVariable(variable);
+
+      PsiType varType = variable.getType();
+      GrExpression initializer = variable.getInitializerGroovy();
+      if (initializer == null) return;
+
+      PsiType rType = initializer.getType();
+      if (rType == null) return;
+      if (isNewInstanceInitialingByTuple(initializer)) {
+        return;
+      }
+
+      checkAssignability(varType, initializer);
+    }
+
+    private static boolean isNewInstanceInitialingByTuple(GrExpression initializer) {
+      return initializer instanceof GrListOrMap && initializer.getReference() instanceof LiteralConstructorReference;
+    }
+
+    @Override
+    public void visitNewExpression(GrNewExpression newExpression) {
+      super.visitNewExpression(newExpression);
+      if (newExpression.getArrayCount() > 0) return;
+
+      GrCodeReferenceElement refElement = newExpression.getReferenceElement();
+      if (refElement == null) return;
+
+      checkConstructorCall(newExpression, refElement);
+    }
+
+    private void checkConstructorCall(GrConstructorCall constructorCall, GroovyPsiElement refElement) {
+      final GrArgumentList argList = constructorCall.getArgumentList();
+      if (!checkCannotInferArgumentTypes(refElement)) return;
+      final GroovyResolveResult constructorResolveResult = constructorCall.advancedResolve();
+      final PsiElement constructor = constructorResolveResult.getElement();
+
+      if (constructor != null) {
+        if (!checkConstructorApplicability(constructorResolveResult, refElement, true)) return;
+      }
+      else {
+        final GroovyResolveResult[] results = constructorCall.multiResolve(false);
+        if (results.length > 0) {
+          for (GroovyResolveResult result : results) {
+            PsiElement resolved = result.getElement();
+            if (resolved instanceof PsiMethod) {
+              if (!checkConstructorApplicability(result, refElement, false)) return;
+            }
+          }
+          registerError(getElementToHighlight(refElement, argList), GroovyBundle.message("constructor.call.is.ambiguous"));
+        }
+        else {
+          final GrExpression[] expressionArguments = constructorCall.getExpressionArguments();
+          final GrClosableBlock[] closureArguments = constructorCall.getClosureArguments();
+          final GrNamedArgument[] namedArgs = constructorCall.getNamedArguments();
+          if (closureArguments.length > 0 ||
+              namedArgs.length > 0 && expressionArguments.length > 0 ||
+              namedArgs.length == 0 && expressionArguments.length > 0 && !isOnlyOneMapParam(expressionArguments)) {
+            final GroovyResolveResult[] resolveResults = constructorCall.multiResolveClass();
+            if (resolveResults.length == 1) {
+              final PsiElement element = resolveResults[0].getElement();
+              if (element instanceof PsiClass) {
+                registerError(getElementToHighlight(refElement, argList),
+                              GroovyBundle.message("cannot.apply.default.constructor", ((PsiClass)element).getName()));
+                return;
+              }
+            }
+          }
+        }
+      }
+
+      checkNamedArgumentsType(constructorCall);
+    }
+
+    private static boolean isOnlyOneMapParam(GrExpression[] exprs) {
+      if (!(exprs.length == 1)) return false;
+
+      final GrExpression e = exprs[0];
+      return TypesUtil.isAssignable(TypesUtil.createTypeByFQClassName(CommonClassNames.JAVA_UTIL_MAP, e), e.getType(), e.getManager(),
+                                    e.getResolveScope());
+    }
+
+    private static PsiElement getElementToHighlight(PsiElement refElement, GrArgumentList argList) {
+      PsiElement elementToHighlight = argList;
+      if (elementToHighlight == null || elementToHighlight.getTextLength() == 0) elementToHighlight = refElement;
+      return elementToHighlight;
+    }
+
+    @Override
+    public void visitListOrMap(GrListOrMap listOrMap) {
+      super.visitListOrMap(listOrMap);
+
+      final PsiReference reference = listOrMap.getReference();
+      if (!(reference instanceof LiteralConstructorReference)) return;
+
+      final GroovyResolveResult[] results = ((LiteralConstructorReference)reference).multiResolve(false);
+      if (results.length == 0) return;
+
+      if (results.length == 1) {
+        final GroovyResolveResult result = results[0];
+        final PsiElement element = result.getElement();
+        if (element instanceof PsiClass) {
+          if (!listOrMap.isMap()) {
+            registerError(listOrMap, GroovyBundle.message("cannot.apply.default.constructor", ((PsiClass)element).getName()));
+          }
+        }
+        else if (element instanceof PsiMethod && ((PsiMethod)element).isConstructor()) {
+          checkLiteralConstructorApplicability(result, listOrMap, true);
+        }
+      }
+      else {
+        for (GroovyResolveResult result : results) {
+          PsiElement resolved = result.getElement();
+          if (resolved instanceof PsiMethod) {
+            if (!checkLiteralConstructorApplicability(result, listOrMap, false)) return;
+          }
+          registerError(listOrMap, GroovyBundle.message("constructor.call.is.ambiguous"));
+        }
+      }
+    }
+
+    @Override
+    public void visitThrowStatement(GrThrowStatement throwStatement) {
+      super.visitThrowStatement(throwStatement);
+
+      final GrExpression exception = throwStatement.getException();
+      if (exception != null) {
+        checkAssignability(PsiType.getJavaLangThrowable(throwStatement.getManager(), throwStatement.getResolveScope()), exception
+        );
+      }
+    }
+
+    private boolean checkLiteralConstructorApplicability(GroovyResolveResult result, GrListOrMap listOrMap, boolean checkUnknownArgs) {
+      final PsiElement element = result.getElement();
+      LOG.assertTrue(element instanceof PsiMethod && ((PsiMethod)element).isConstructor());
+      final PsiMethod constructor = (PsiMethod)element;
+
+      final GrExpression[] exprArgs;
+      final GrNamedArgument[] namedArgs;
+      if (listOrMap.isMap()) {
+        exprArgs = GrExpression.EMPTY_ARRAY;
+        namedArgs = listOrMap.getNamedArguments();
+      }
+      else {
+        exprArgs = listOrMap.getInitializers();
+        namedArgs = GrNamedArgument.EMPTY_ARRAY;
+      }
+
+      if (exprArgs.length == 0 && !PsiUtil.isConstructorHasRequiredParameters(constructor)) return true;
+
+      PsiType[] argumentTypes = PsiUtil.getArgumentTypes(namedArgs, exprArgs, GrClosableBlock.EMPTY_ARRAY, false, null);
+      if (listOrMap.isMap() && namedArgs.length == 0) {
+        argumentTypes = new PsiType[]{listOrMap.getType()};
+      }
+
+      GrClosureSignatureUtil.ApplicabilityResult applicable =
+        PsiUtil.isApplicableConcrete(argumentTypes, constructor, result.getSubstitutor(), listOrMap, false);
+      switch (applicable) {
+        case inapplicable:
+          highlightInapplicableMethodUsage(result, listOrMap, constructor, argumentTypes);
+          return false;
+        case canBeApplicable:
+          if (checkUnknownArgs) {
+            highlightUnknownArgs(listOrMap);
+          }
+          return !checkUnknownArgs;
+        default:
+          return true;
+      }
+    }
+
+    private boolean checkConstructorApplicability(GroovyResolveResult constructorResolveResult,
+                                                  GroovyPsiElement place,
+                                                  boolean checkUnknownArgs) {
+      final PsiElement element = constructorResolveResult.getElement();
+      LOG.assertTrue(element instanceof PsiMethod && ((PsiMethod)element).isConstructor());
+      final PsiMethod constructor = (PsiMethod)element;
+
+      final GrArgumentList argList = PsiUtil.getArgumentsList(place);
+      if (argList != null) {
+        final GrExpression[] exprArgs = argList.getExpressionArguments();
+
+        if (exprArgs.length == 0 && !PsiUtil.isConstructorHasRequiredParameters(constructor)) return true;
+      }
+      return checkMethodApplicability(constructorResolveResult, place, checkUnknownArgs);
+    }
+
+    @Override
+    public void visitConstructorInvocation(GrConstructorInvocation invocation) {
+      super.visitConstructorInvocation(invocation);
+      checkConstructorCall(invocation, invocation.getThisOrSuperKeyword());
+    }
+
+    @Override
+    public void visitReferenceExpression(GrReferenceExpression referenceExpression) {
+      super.visitReferenceExpression(referenceExpression);
+
+      final PsiElement parent = referenceExpression.getParent();
+      if (parent instanceof GrCall) {
+        GrCall call = (GrCall)parent;
+        GroovyResolveResult resolveResult = call.advancedResolve();
+        GroovyResolveResult[] results = call.multiResolve(false); //cached
+
+        PsiElement resolved = resolveResult.getElement();
+        if (resolved == null) {
+          GrExpression qualifier = referenceExpression.getQualifierExpression();
+          if (qualifier == null && GrHighlightUtil.isDeclarationAssignment(referenceExpression)) return;
+        }
+
+        if (!checkCannotInferArgumentTypes(referenceExpression)) return;
+
+        final PsiType type = referenceExpression.getType();
+        if (resolved != null) {
+          if (resolved instanceof PsiMethod && !resolveResult.isInvokedOnProperty()) {
+            checkMethodApplicability(resolveResult, referenceExpression, true);
+          }
+          else {
+            checkCallApplicability(type, referenceExpression, true);
+          }
+        }
+        else if (results.length > 0) {
+          for (GroovyResolveResult result : results) {
+            resolved = result.getElement();
+            if (resolved instanceof PsiMethod && !resolveResult.isInvokedOnProperty()) {
+              if (!checkMethodApplicability(result, referenceExpression, false)) return;
+            }
+            else {
+              if (!checkCallApplicability(type, referenceExpression, false)) return;
+            }
+          }
+
+          registerError(getElementToHighlight(referenceExpression, PsiUtil.getArgumentsList(referenceExpression)),
+                        GroovyBundle.message("method.call.is.ambiguous"));
+        }
+      }
+    }
+
+    private boolean checkCannotInferArgumentTypes(PsiElement referenceExpression) {
+      if (PsiUtil.getArgumentTypes(referenceExpression, true) != null) return true;
+
+      registerError(getElementToHighlight(referenceExpression, PsiUtil.getArgumentsList(referenceExpression)),
+                    GroovyBundle.message("cannot.infer.argument.types"), LocalQuickFix.EMPTY_ARRAY, ProblemHighlightType.WEAK_WARNING);
+      return false;
+    }
+
+    @Override
+    public void visitMethodCallExpression(GrMethodCallExpression methodCallExpression) {
+      super.visitMethodCallExpression(methodCallExpression);
+      checkMethodCall(methodCallExpression);
+    }
+
+    @Override
+    public void visitApplicationStatement(GrApplicationStatement applicationStatement) {
+      super.visitApplicationStatement(applicationStatement);
+      checkMethodCall(applicationStatement);
+    }
+
+    @Override
+    public void visitEnumConstant(GrEnumConstant enumConstant) {
+      super.visitEnumConstant(enumConstant);
+      checkConstructorCall(enumConstant, enumConstant);
+    }
+
+    private void checkNamedArgumentsType(GrCall call) {
+      GrNamedArgument[] namedArguments = PsiUtil.getFirstMapNamedArguments(call);
+
+      if (namedArguments.length == 0) return;
+
+      Map<String, NamedArgumentDescriptor> map = GroovyNamedArgumentProvider.getNamedArgumentsFromAllProviders(call, null, false);
+      if (map == null) return;
+
+      for (GrNamedArgument namedArgument : namedArguments) {
+        String labelName = namedArgument.getLabelName();
+
+        NamedArgumentDescriptor descriptor = map.get(labelName);
+
+        if (descriptor == null) continue;
+
+        GrExpression namedArgumentExpression = namedArgument.getExpression();
+        if (namedArgumentExpression == null) continue;
+
+        if (PsiUtil.isRawClassMemberAccess(namedArgumentExpression)) continue;
+
+        PsiType expressionType = namedArgumentExpression.getType();
+        if (expressionType == null) continue;
+
+        expressionType = TypesUtil.boxPrimitiveType(expressionType, call.getManager(), call.getResolveScope());
+
+        if (!descriptor.checkType(expressionType, call)) {
+          registerError(namedArgumentExpression,
+                        "Type of argument '" + labelName + "' can not be '" + expressionType.getPresentableText() + "'");
+        }
+      }
+    }
+
+    private void checkMethodCall(GrMethodCall call) {
+      final GrExpression expression = call.getInvokedExpression();
+      if (!(expression instanceof GrReferenceExpression)) { //it checks in visitRefExpr(...)
+        final PsiType type = expression.getType();
+        checkCallApplicability(type, expression, true);
+      }
+
+      checkNamedArgumentsType(call);
+    }
+
+    private void highlightInapplicableMethodUsage(GroovyResolveResult methodResolveResult,
+                                                  GroovyPsiElement place,
+                                                  PsiMethod method,
+                                                  PsiType[] argumentTypes) {
+      final PsiClass containingClass =
+        method instanceof GrGdkMethod ? ((GrGdkMethod)method).getStaticMethod().getContainingClass() : method.getContainingClass();
+
+      if (containingClass == null) {
+        registerCannotApplyError(place, argumentTypes, method.getName());
+        return;
+      }
+      final String typesString = buildArgTypesList(argumentTypes);
+      final PsiElementFactory factory = JavaPsiFacade.getInstance(method.getProject()).getElementFactory();
+      final PsiClassType containingType = factory.createType(containingClass, methodResolveResult.getSubstitutor());
+      final String canonicalText = containingType.getInternalCanonicalText();
+      String message;
+      if (method.isConstructor()) {
+        message = GroovyBundle.message("cannot.apply.constructor", method.getName(), canonicalText, typesString);
+      }
+      else {
+        message = GroovyBundle.message("cannot.apply.method1", method.getName(), canonicalText, typesString);
+      }
+
+      registerError(getElementToHighlight(place, PsiUtil.getArgumentsList(place)), message,
+                    genCastFixes(GrClosureSignatureUtil.createSignature(methodResolveResult), argumentTypes, place),
+                    ProblemHighlightType.GENERIC_ERROR_OR_WARNING);
+    }
+
+    private static LocalQuickFix[] genCastFixes(GrSignature signature, PsiType[] argumentTypes, GroovyPsiElement context) {
+
+      final List<GrClosureSignature> signatures = GrClosureSignatureUtil.generateSimpleSignature(signature);
+
+      List<Pair<Integer, PsiType>> errors = new ArrayList<Pair<Integer, PsiType>>();
+      for (GrClosureSignature closureSignature : signatures) {
+        final GrClosureSignatureUtil.MapResultWithError<PsiType> map =
+          GrClosureSignatureUtil.mapSimpleSignatureWithErrors(closureSignature, argumentTypes, Function.ID, context, 1);
+        if (map != null) {
+          errors.addAll(map.getErrors());
+        }
+      }
+
+      final ArrayList<LocalQuickFix> fixes = new ArrayList<LocalQuickFix>();
+      for (Pair<Integer, PsiType> error : errors) {
+        fixes.add(new ParameterCastFix(error.first, error.second));
+      }
+
+      return fixes.toArray(new LocalQuickFix[fixes.size()]);
+    }
+
+    private boolean checkCallApplicability(PsiType type, GroovyPsiElement invokedExpr, boolean checkUnknownArgs) {
+
+      PsiType[] argumentTypes = PsiUtil.getArgumentTypes(invokedExpr, true);
+      if (type instanceof GrClosureType) {
+        if (argumentTypes == null) return true;
+
+        GrClosureSignatureUtil.ApplicabilityResult result = PsiUtil.isApplicableConcrete(argumentTypes, (GrClosureType)type, invokedExpr);
+        switch (result) {
+          case inapplicable:
+            registerCannotApplyError(invokedExpr, argumentTypes, invokedExpr.getText());
+            return false;
+          case canBeApplicable:
+            if (checkUnknownArgs) {
+              highlightUnknownArgs(invokedExpr);
+            }
+            return !checkUnknownArgs;
+          default:
+            return true;
+        }
+      }
+      else if (type != null) {
+        final GroovyResolveResult[] calls = ResolveUtil.getMethodCandidates(type, "call", invokedExpr, argumentTypes);
+        for (GroovyResolveResult result : calls) {
+          PsiElement resolved = result.getElement();
+          if (resolved instanceof PsiMethod && !result.isInvokedOnProperty()) {
+            if (!checkMethodApplicability(result, invokedExpr, checkUnknownArgs && calls.length == 1)) return false;
+          }
+          else if (resolved instanceof PsiField) {
+            if (!checkCallApplicability(((PsiField)resolved).getType(), invokedExpr, checkUnknownArgs && calls.length == 1)) return false;
+          }
+        }
+        if (calls.length == 0 && !(invokedExpr instanceof GrString)) {
+          registerCannotApplyError(invokedExpr, argumentTypes, invokedExpr.getText());
+        }
+        return true;
+      }
+      return true;
+    }
+
+    private void registerCannotApplyError(PsiElement place, PsiType[] argumentTypes, String invokedText) {
+      final String typesString = buildArgTypesList(argumentTypes);
+      String message = GroovyBundle.message("cannot.apply.method.or.closure", invokedText, typesString);
+      PsiElement elementToHighlight = PsiUtil.getArgumentsList(place);
+      if (elementToHighlight == null || elementToHighlight.getTextRange().getLength() == 0) elementToHighlight = place;
+      registerError(elementToHighlight, message);
+    }
+
+    private static String buildArgTypesList(PsiType[] argTypes) {
+      StringBuilder builder = new StringBuilder();
+      builder.append("(");
+      for (int i = 0; i < argTypes.length; i++) {
+        if (i > 0) {
+          builder.append(", ");
+        }
+        PsiType argType = argTypes[i];
+        builder.append(argType != null ? argType.getInternalCanonicalText() : "?");
+      }
+      builder.append(")");
+      return builder.toString();
+    }
+
+    private boolean checkMethodApplicability(GroovyResolveResult methodResolveResult, GroovyPsiElement place, boolean checkUnknownArgs) {
+      final PsiElement element = methodResolveResult.getElement();
+      if (!(element instanceof PsiMethod)) return true;
+      if (element instanceof GrBuilderMethod) return true;
+
+      final PsiMethod method = (PsiMethod)element;
+      PsiType[] argumentTypes = PsiUtil.getArgumentTypes(place, true);
+      if ("call".equals(method.getName()) && place instanceof GrReferenceExpression) {
+        final GrExpression qualifierExpression = ((GrReferenceExpression)place).getQualifierExpression();
+        if (qualifierExpression != null) {
+          final PsiType type = qualifierExpression.getType();
+          if (type instanceof GrClosureType) {
+            GrClosureSignatureUtil.ApplicabilityResult result = PsiUtil.isApplicableConcrete(argumentTypes, (GrClosureType)type, place);
+            switch (result) {
+              case inapplicable:
+                highlightInapplicableMethodUsage(methodResolveResult, place, method, argumentTypes);
+                return false;
+              case canBeApplicable:
+                if (checkUnknownArgs) {
+                  highlightUnknownArgs(place);
+                }
+                return !checkUnknownArgs;
+              default:
+                return true;
+            }
+          }
+        }
+      }
+
+      if (method instanceof GrGdkMethod && place instanceof GrReferenceExpression) {
+        final PsiMethod staticMethod = ((GrGdkMethod)method).getStaticMethod();
+        final PsiType qualifier = inferQualifierTypeByPlace((GrReferenceExpression)place);
+        if (qualifier != null && !MixinMemberContributor.isCategoryMethod(staticMethod, qualifier, methodResolveResult.getSubstitutor())) {
+          registerError(((GrReferenceExpression)place).getReferenceNameElement(),
+                        GroovyInspectionBundle.message("category,method.0.cannot.be.applied.to.1", method.getName(),
+                                                       qualifier.getCanonicalText()));
+          return false;
+        }
+      }
+
+      if (argumentTypes == null) return true;
+
+      GrClosureSignatureUtil.ApplicabilityResult applicable = PsiUtil.isApplicableConcrete(argumentTypes, method, methodResolveResult.getSubstitutor(), place, false);
+      switch (applicable) {
+        case inapplicable:
+          //check for implicit use of property getter which returns closure
+          if (GroovyPropertyUtils.isSimplePropertyGetter(method)) {
+            if (method instanceof GrMethod || method instanceof GrAccessorMethod) {
+              final PsiType returnType = PsiUtil.getSmartReturnType(method);
+              if (returnType instanceof GrClosureType) {
+                if (PsiUtil.isApplicable(argumentTypes, ((GrClosureType)returnType), place)) {
+                  return true;
+                }
+              }
+            }
+
+            PsiType returnType = method.getReturnType();
+            if (returnType != null) {
+              if (TypesUtil.isAssignable(TypesUtil.createType(GroovyCommonClassNames.GROOVY_LANG_CLOSURE, element), returnType, place)) {
+                return true;
+              }
+            }
+          }
+
+          highlightInapplicableMethodUsage(methodResolveResult, place, method, argumentTypes);
+          return false;
+        case canBeApplicable:
+          if (checkUnknownArgs) {
+            highlightUnknownArgs(place);
+          }
+          return !checkUnknownArgs;
+        default:
+          return true;
+      }
+    }
+
+    private void highlightUnknownArgs(GroovyPsiElement place) {
+      registerError(getElementToHighlight(place, PsiUtil.getArgumentsList(place)), GroovyBundle.message("cannot.infer.argument.types"),
+                    LocalQuickFix.EMPTY_ARRAY, ProblemHighlightType.WEAK_WARNING);
+    }
+  }
+
+  private static boolean isListAssignment(GrExpression lValue) {
+    if (lValue instanceof GrReferenceExpression) {
+      GrReferenceExpression expression = (GrReferenceExpression)lValue;
+      final PsiElement dot = expression.getDotToken();
+      //noinspection ConstantConditions
+      if (dot != null && dot.getNode().getElementType() == GroovyTokenTypes.mSPREAD_DOT) {
+        return true;
+      }
+      else {
+        final GrExpression qualifier = expression.getQualifierExpression();
+        if (qualifier != null) return isListAssignment(qualifier);
+      }
+    }
+    return false;
+  }
+
+  @Nullable
+  private static PsiType inferQualifierTypeByPlace(GrReferenceExpression place) {
+    if (place.getParent() instanceof GrIndexProperty) {
+      return place.getType();
+    }
+    return GrReferenceResolveUtil.getQualifierType(place);
+  }
+
+
+  private static class AnnotatingVisitor extends MyVisitor {
+    private AnnotationHolder myHolder;
+
+    @Override
+    protected boolean shouldProcess(GrMethod method) {
+      return true;
+    }
+
+    @Override
+    protected void registerError(@NotNull final PsiElement location,
+                                 final String description,
+                                 final LocalQuickFix[] fixes,
+                                 final ProblemHighlightType highlightType) {
+      Annotation annotation = myHolder.createErrorAnnotation(location, description);
+      for (final LocalQuickFix fix : fixes) {
+        annotation.registerFix(new IntentionAction() {
+          @NotNull
+          @Override
+          public String getText() {
+            return fix.getName();
+          }
+
+          @NotNull
+          @Override
+          public String getFamilyName() {
+            return fix.getFamilyName();
+          }
+
+          @Override
+          public boolean isAvailable(@NotNull Project project, Editor editor, PsiFile file) {
+            return true;
+          }
+
+          @Override
+          public void invoke(@NotNull Project project, Editor editor, PsiFile file) throws IncorrectOperationException {
+            InspectionManager manager = InspectionManager.getInstance(project);
+            ProblemDescriptor descriptor = manager.createProblemDescriptor(location, description, fixes, highlightType, fixes.length == 1, false);
+            fix.applyFix(project, descriptor);
+          }
+
+          @Override
+          public boolean startInWriteAction() {
+            return true;
+          }
+        });
+      }
+    }
+
+    protected void registerError(@NotNull PsiElement location,
+                                 ProblemHighlightType highlightType,
+                                 Object... args) {
+      registerError(location, (String)args[0], LocalQuickFix.EMPTY_ARRAY, highlightType);
+    }
+
+
+    @Override
+    public void visitElement(GroovyPsiElement element) {
+      //do nothing
+    }
+  }
+
+  private static final ThreadLocal<AnnotatingVisitor> visitor = new ThreadLocal<AnnotatingVisitor>() {
+    @Override
+    protected AnnotatingVisitor initialValue() {
+      return new AnnotatingVisitor();
+    }
+  };
+
+  public static void checkElement(GroovyPsiElement e, AnnotationHolder holder) {
+    AnnotatingVisitor annotatingVisitor = visitor.get();
+
+    AnnotationHolder oldHolder = annotatingVisitor.myHolder;
+    try {
+      annotatingVisitor.myHolder = holder;
+      e.accept(annotatingVisitor);
+    }
+    finally {
+      annotatingVisitor.myHolder = oldHolder;
+    }
+  }
+}