// Copyright 2000-2022 JetBrains s.r.o. and contributors. Use of this source code is governed by the Apache 2.0 license.
package com.intellij.execution.testframework;

import com.intellij.codeInsight.MetaAnnotationUtil;
import com.intellij.execution.JavaTestConfigurationBase;
import com.intellij.execution.Location;
import com.intellij.execution.PsiLocation;
import com.intellij.execution.RunnerAndConfigurationSettings;
import com.intellij.execution.actions.ConfigurationContext;
import com.intellij.execution.actions.ConfigurationFromContext;
import com.intellij.execution.configurations.ConfigurationType;
import com.intellij.execution.junit.InheritorChooser;
import com.intellij.execution.junit2.PsiMemberParameterizedLocation;
import com.intellij.execution.junit2.info.MethodLocation;
import com.intellij.lang.jvm.annotation.JvmAnnotationArrayValue;
import com.intellij.lang.jvm.annotation.JvmAnnotationAttribute;
import com.intellij.lang.jvm.annotation.JvmAnnotationAttributeValue;
<<<<<<< HEAD
import com.intellij.lang.jvm.annotation.JvmAnnotationConstantValue;
=======
>>>>>>> 40e96969
import com.intellij.openapi.application.ModalityState;
import com.intellij.openapi.application.ReadAction;
import com.intellij.openapi.diagnostic.Logger;
import com.intellij.openapi.module.Module;
import com.intellij.openapi.module.ModuleUtilCore;
import com.intellij.openapi.project.Project;
import com.intellij.openapi.util.Ref;
import com.intellij.psi.*;
import com.intellij.psi.util.InheritanceUtil;
import com.intellij.psi.util.PsiTreeUtil;
import com.intellij.util.concurrency.AppExecutorUtil;
import com.intellij.util.containers.ContainerUtil;
import org.jetbrains.annotations.NotNull;
import org.jetbrains.annotations.Nullable;

import java.util.Collections;
import java.util.List;
import java.util.Optional;

import static com.siyeh.ig.junit.JUnitCommonClassNames.ORG_JUNIT_JUPITER_PARAMS_PARAMETERIZED_TEST;
import static com.siyeh.ig.junit.JUnitCommonClassNames.SOURCE_ANNOTATIONS;

import static com.siyeh.ig.junit.JUnitCommonClassNames.ORG_JUNIT_JUPITER_PARAMS_PARAMETERIZED_TEST;
import static com.siyeh.ig.junit.JUnitCommonClassNames.SOURCE_ANNOTATIONS;

public abstract class AbstractInClassConfigurationProducer<T extends JavaTestConfigurationBase> extends AbstractJavaTestConfigurationProducer<T> {
  private static final Logger LOG = Logger.getInstance(AbstractInClassConfigurationProducer.class);

  /**
   * @deprecated Override {@link #getConfigurationFactory()}.
   */
  @Deprecated(forRemoval = true)
  protected AbstractInClassConfigurationProducer(ConfigurationType configurationType) {
    super(configurationType);
  }

  protected AbstractInClassConfigurationProducer() {
  }

  @Override
  public void onFirstRun(@NotNull final ConfigurationFromContext configuration,
                         @NotNull final ConfigurationContext fromContext,
                         @NotNull Runnable performRunnable) {
    final PsiElement psiElement = configuration.getSourceElement();
    if (psiElement instanceof PsiMethod || psiElement instanceof PsiClass) {

      final PsiMethod psiMethod;
      final PsiClass containingClass;

      if (psiElement instanceof PsiMethod) {
        psiMethod = (PsiMethod)psiElement;
        containingClass = psiMethod.getContainingClass();
      }
      else {
        psiMethod = null;
        containingClass = (PsiClass)psiElement;
      }

      final InheritorChooser inheritorChooser = new InheritorChooser() {
        @Override
        protected void runForClasses(List<PsiClass> classes, PsiMethod method, ConfigurationContext context, Runnable performRunnable) {
          ReadAction.nonBlocking(() -> {
              ((T)configuration.getConfiguration()).bePatternConfiguration(classes, method);
              if (!classes.isEmpty()) {
                PsiClass containerClass = psiElement instanceof PsiMethod ? ((PsiMethod)psiElement).getContainingClass()
                                                                          : ((PsiClass)psiElement);
                setNestedClass(classes.get(0), containerClass);
              }
            })
            .finishOnUiThread(ModalityState.NON_MODAL, v -> super.runForClasses(classes, method, context, performRunnable))
            .submit(AppExecutorUtil.getAppExecutorService());
        }

        @Override
        protected void runForClass(PsiClass aClass,
                                   PsiMethod psiMethod,
                                   ConfigurationContext context,
                                   Runnable performRunnable) {
          PsiClass containerClass;
          if (psiElement instanceof PsiMethod) {
            final Project project = psiMethod.getProject();
            final MethodLocation methodLocation = new MethodLocation(project, psiMethod, PsiLocation.fromPsiElement(aClass));
            ((T)configuration.getConfiguration()).beMethodConfiguration(methodLocation);
            containerClass = psiMethod.getContainingClass();
          }
          else {
            ((T)configuration.getConfiguration()).beClassConfiguration(aClass);
            containerClass = (PsiClass)psiElement;
          }
          setNestedClass(aClass, containerClass);
          super.runForClass(aClass, psiMethod, context, performRunnable);
        }

        private void setNestedClass(PsiClass aClass, PsiClass containerClass) {
          if (containerClass != null && !aClass.isInheritor(containerClass, true)) {
            for (PsiClass innerClass : aClass.getAllInnerClasses()) {
              //when there are multiple inners with the same super - we just take the first for now;
              //otherwise chooser should have more than one step
              if (InheritanceUtil.isInheritorOrSelf(innerClass, containerClass, true)) {
                ((T)configuration.getConfiguration()).withNestedClass(innerClass);
                break;
              }
            }
          }
        }
      };
      if (inheritorChooser.runMethodInAbstractClass(fromContext, performRunnable, psiMethod, containingClass,
                                                    aClass -> aClass.hasModifierProperty(PsiModifier.ABSTRACT) && isTestClass(aClass))) {
        return;
      }
    }
    super.onFirstRun(configuration, fromContext, performRunnable);
  }

  @Override
  protected boolean setupConfigurationFromContext(@NotNull T configuration,
                                                  @NotNull ConfigurationContext context,
                                                  @NotNull Ref<PsiElement> sourceElement) {
    if (isMultipleElementsSelected(context)) {
      return false;
    }

    final Location contextLocation = context.getLocation();

    setupConfigurationParamName(configuration, contextLocation);

    PsiClass psiClass = null;
    PsiElement element = context.getPsiLocation();
    Integer sourceValueIndex = null;
    while (element != null) {
      if (element instanceof PsiClass && isTestClass((PsiClass)element)) {
        psiClass = (PsiClass)element;
        break;
      }
      else if (element instanceof PsiMember) {
        psiClass = contextLocation instanceof MethodLocation ? ((MethodLocation)contextLocation).getContainingClass()
                                                             : contextLocation instanceof PsiMemberParameterizedLocation
                                                               ? ((PsiMemberParameterizedLocation)contextLocation).getContainingClass()
                                                               : ((PsiMember)element).getContainingClass();
        if (isTestClass(psiClass)) {
          break;
        }
      }
      else if (element instanceof PsiClassOwner) {
        final PsiClass[] classes = ((PsiClassOwner)element).getClasses();
        if (classes.length == 1) {
          psiClass = classes[0];
          break;
        }
      }
      else if (element instanceof PsiJavaToken) {
        PsiJavaToken token = (PsiJavaToken)element;
        JvmAnnotationAttribute annotationArrayValue = getAnnotationValue(token);
        if (annotationArrayValue != null) {
          sourceValueIndex = getSourceValueIndex(token, annotationArrayValue);
        }
      }
      element = element.getParent();
    }
    if (!isTestClass(psiClass)) return false;
    String classQualifiedName = psiClass.getQualifiedName();
    if (classQualifiedName == null) return false;

    PsiElement psiElement = psiClass;
    RunnerAndConfigurationSettings settings = cloneTemplateConfiguration(context);
    setupConfigurationModule(context, configuration);
    final Module originalModule = configuration.getConfigurationModule().getModule();
    configuration.beClassConfiguration(psiClass);

    PsiMethod method = PsiTreeUtil.getParentOfType(context.getPsiLocation(), PsiMethod.class, false);
    while (method != null) {
      if (isTestMethod(false, method)) {
        configuration.beMethodConfiguration(MethodLocation.elementInClass(method, psiClass));
        psiElement = method;
      }
      method = PsiTreeUtil.getParentOfType(method, PsiMethod.class);
    }

    configuration.restoreOriginalModule(originalModule);
    Module module = configuration.getConfigurationModule().getModule();
    if (module == null && psiClass.getManager().isInProject(psiClass)) {
      PsiFile containingFile = psiClass.getContainingFile();
      if (LOG.isDebugEnabled()) {
        LOG.info("No module found: " +
                 "generated name:" + configuration.getName() +
                 "; valid: " + psiClass.isValid() +
                 "; physical: " + psiClass.isPhysical() +
                 "; className: " + classQualifiedName +
                 "; file: " + containingFile +
                 "; module: " + ModuleUtilCore.findModuleForPsiElement(psiClass.getContainingFile()) +
                 "; original module: " + originalModule);
      }
      return false;
    }
    settings.setName(configuration.getName());
    sourceElement.set(psiElement);

    if (sourceValueIndex != null) {
      String oldParameters = configuration.getProgramParameters() != null ? configuration.getProgramParameters() : "";
      final String newProgramParameters = oldParameters + " --valueSource \"" + sourceValueIndex + "\"";
      configuration.setProgramParameters(newProgramParameters);
    }
    return true;
  }

  @Nullable
  private static JvmAnnotationAttribute getAnnotationValue(PsiJavaToken token) {
    PsiAnnotation psiAnnotation = PsiTreeUtil.getParentOfType(token, PsiAnnotation.class, true, PsiMethod.class);
    if (psiAnnotation == null) return null;
    String annotationName = psiAnnotation.getQualifiedName();
    if (annotationName == null) return null;
    boolean match = ContainerUtil.exists(SOURCE_ANNOTATIONS, anno ->
      annotationName.equals(anno));
    if (!match) return null;
    PsiElement annotationContext = psiAnnotation.getContext();
    if (annotationContext == null) return null;
    PsiElement parent = annotationContext.getParent();
    if (parent instanceof PsiModifierListOwner) {
      boolean isMetaAnnotated = MetaAnnotationUtil.isMetaAnnotated((PsiModifierListOwner)parent,
                                                             Collections.singleton(ORG_JUNIT_JUPITER_PARAMS_PARAMETERIZED_TEST));
      if (!isMetaAnnotated) return null;
      return ContainerUtil.getFirstItem(psiAnnotation.getAttributes());
    }
    return null;
  }

  private static Integer getSourceValueIndex(PsiJavaToken token, JvmAnnotationAttribute attribute) {
    JvmAnnotationAttributeValue annotationValues = attribute.getAttributeValue();
    if (annotationValues instanceof JvmAnnotationArrayValue) {
      JvmAnnotationArrayValue values = (JvmAnnotationArrayValue)annotationValues;
      List<JvmAnnotationAttributeValue> valuesAttr = values.getValues();
<<<<<<< HEAD
      Optional<JvmAnnotationAttributeValue> first = valuesAttr.stream().filter(val -> {
        if (val instanceof JvmAnnotationConstantValue) {
          Object value = ((JvmAnnotationConstantValue)val).getConstantValue();
          if (value == null) return false;
          return token.getText().equals("\"" + value + "\"");
        }
        return false;
      }).findFirst();
      if (first.isPresent()) {
        JvmAnnotationAttributeValue value = first.get();
        return valuesAttr.indexOf(value);
=======
      JvmAnnotationAttributeValue first = ContainerUtil.getFirstItem(valuesAttr);
      if (first != null) {
        return valuesAttr.indexOf(first);
>>>>>>> 40e96969
      }
    }
    return null;
  }
}
<|MERGE_RESOLUTION|>--- conflicted
+++ resolved
@@ -15,10 +15,7 @@
 import com.intellij.lang.jvm.annotation.JvmAnnotationArrayValue;
 import com.intellij.lang.jvm.annotation.JvmAnnotationAttribute;
 import com.intellij.lang.jvm.annotation.JvmAnnotationAttributeValue;
-<<<<<<< HEAD
 import com.intellij.lang.jvm.annotation.JvmAnnotationConstantValue;
-=======
->>>>>>> 40e96969
 import com.intellij.openapi.application.ModalityState;
 import com.intellij.openapi.application.ReadAction;
 import com.intellij.openapi.diagnostic.Logger;
@@ -250,7 +247,6 @@
     if (annotationValues instanceof JvmAnnotationArrayValue) {
       JvmAnnotationArrayValue values = (JvmAnnotationArrayValue)annotationValues;
       List<JvmAnnotationAttributeValue> valuesAttr = values.getValues();
-<<<<<<< HEAD
       Optional<JvmAnnotationAttributeValue> first = valuesAttr.stream().filter(val -> {
         if (val instanceof JvmAnnotationConstantValue) {
           Object value = ((JvmAnnotationConstantValue)val).getConstantValue();
@@ -262,13 +258,9 @@
       if (first.isPresent()) {
         JvmAnnotationAttributeValue value = first.get();
         return valuesAttr.indexOf(value);
-=======
-      JvmAnnotationAttributeValue first = ContainerUtil.getFirstItem(valuesAttr);
-      if (first != null) {
-        return valuesAttr.indexOf(first);
->>>>>>> 40e96969
       }
     }
     return null;
   }
 }
+
