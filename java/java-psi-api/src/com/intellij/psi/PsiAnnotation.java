// Copyright 2000-2018 JetBrains s.r.o. Use of this source code is governed by the Apache 2.0 license that can be found in the LICENSE file.
package com.intellij.psi;

import com.intellij.lang.jvm.JvmAnnotation;
import com.intellij.lang.jvm.annotation.JvmAnnotationAttribute;
import com.intellij.psi.meta.PsiMetaOwner;
import com.intellij.util.ArrayFactory;
import org.jetbrains.annotations.NonNls;
import org.jetbrains.annotations.NotNull;
import org.jetbrains.annotations.Nullable;

import java.util.Arrays;
import java.util.List;

/**
 * Represents a Java annotation.
 *
 * @author ven
 */
public interface PsiAnnotation extends PsiAnnotationMemberValue, PsiMetaOwner, JvmAnnotation {
  /**
   * The empty array of PSI annotations which can be reused to avoid unnecessary allocations.
   */
  PsiAnnotation[] EMPTY_ARRAY = new PsiAnnotation[0];

  ArrayFactory<PsiAnnotation> ARRAY_FACTORY = count -> count == 0 ? EMPTY_ARRAY : new PsiAnnotation[count];

  @NonNls String DEFAULT_REFERENCED_METHOD_NAME = "value";

  /**
   * Kinds of element to which an annotation type is applicable (see {@link java.lang.annotation.ElementType}).
   */
  enum TargetType {
    // see java.lang.annotation.ElementType
    TYPE, FIELD, METHOD, PARAMETER, CONSTRUCTOR, LOCAL_VARIABLE, ANNOTATION_TYPE, PACKAGE, TYPE_USE, TYPE_PARAMETER, MODULE,
    // auxiliary value, used when it's impossible to determine annotation's targets
    UNKNOWN;

    public static final TargetType[] EMPTY_ARRAY = {};
  }

  /**
   * Returns the list of parameters for the annotation.
   *
   * @return the parameter list instance.
   */
  @NotNull
  PsiAnnotationParameterList getParameterList();

  /**
   * Returns the fully qualified name of the annotation class.
   *
   * @return the class name, or null if the annotation is unresolved.
   */
  @Nullable
  @NonNls
  String getQualifiedName();

  /**
   * Returns the reference element representing the name of the annotation.
   *
   * @return the annotation name element.
   */
  @Nullable
  PsiJavaCodeReferenceElement getNameReferenceElement();

  /**
   * Returns the value of the annotation element with the specified name.
   *
   * @param attributeName name of the annotation element for which the value is requested. If it isn't defined in annotation,
   *                      the default value is returned.
   * @return the element value, or null if the annotation does not contain a value for
   *         the element and the element has no default value.
   */
  @Nullable
  PsiAnnotationMemberValue findAttributeValue(@Nullable @NonNls String attributeName);

  /**
   * Returns the value of the annotation element with the specified name.
   *
   * @param attributeName name of the annotation element for which the value is requested, declared in this annotation.
   * @return the element value, or null if the annotation does not contain a value for
   *         the element.
   */
  @Nullable
  PsiAnnotationMemberValue findDeclaredAttributeValue(@Nullable @NonNls String attributeName);

  /**
   * Set annotation attribute value. Adds new name-value pair or uses an existing one, expands unnamed 'value' attribute name if needed.
   *
   * @param attributeName attribute name
   * @param value         new value template element
   * @return new declared attribute value
   */
  <T extends PsiAnnotationMemberValue> T setDeclaredAttributeValue(@Nullable @NonNls String attributeName, @Nullable T value);

  /**
   * Returns an owner of the annotation - usually a parent, but for type annotations the owner might be a type element.
   *
   * @return annotation owner
   */
  @Nullable
  PsiAnnotationOwner getOwner();

  @Nullable
  @Override
  default PsiElement getSourceElement() {
    return this;
  }
<<<<<<< HEAD
=======

  @Override
  default void navigate(boolean requestFocus) {}

  @Override
  default boolean canNavigate() {
    return false;
  }

  @Override
  default boolean canNavigateToSource() {
    return false;
  }

  @NotNull
  @Override
  default List<JvmAnnotationAttribute> getAttributes() {
    return Arrays.asList(getParameterList().getAttributes());
  }
>>>>>>> d7cdd238
}<|MERGE_RESOLUTION|>--- conflicted
+++ resolved
@@ -107,26 +107,10 @@
   default PsiElement getSourceElement() {
     return this;
   }
-<<<<<<< HEAD
-=======
-
-  @Override
-  default void navigate(boolean requestFocus) {}
-
-  @Override
-  default boolean canNavigate() {
-    return false;
-  }
-
-  @Override
-  default boolean canNavigateToSource() {
-    return false;
-  }
 
   @NotNull
   @Override
   default List<JvmAnnotationAttribute> getAttributes() {
     return Arrays.asList(getParameterList().getAttributes());
   }
->>>>>>> d7cdd238
 }