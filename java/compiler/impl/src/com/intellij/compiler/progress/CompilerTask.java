--- conflicted
+++ resolved
@@ -69,11 +69,10 @@
 
   private final boolean myCompilationStartedAutomatically;
 
-<<<<<<< HEAD
   @Deprecated
   public CompilerTask(@NotNull Project project, String contentName, final boolean headlessMode, boolean forceAsync,
                       boolean waitForPreviousSession) {
-    this(project, headlessMode, contentName, forceAsync, waitForPreviousSession, false);
+    this(project, contentName, headlessMode, forceAsync, waitForPreviousSession, false);
   }
 
 
@@ -81,25 +80,8 @@
    * @deprecated please use {@link CompilerTaskFactory} instead of direct call to this constructor
    */
   @Deprecated
-  public CompilerTask(@NotNull Project project,
-                      String contentName,
-                      final boolean headlessMode,
-                      boolean forceAsync,
-                      boolean waitForPreviousSession,
-                      boolean compilationStartedAutomatically) {
-    this(project, headlessMode, contentName, forceAsync, waitForPreviousSession, compilationStartedAutomatically);
-  }
-
-  protected CompilerTask(@NotNull Project project,
-                         boolean headlessMode,
-                         String contentName,
-                         boolean forceAsync,
-                         boolean waitForPreviousSession,
-                         boolean compilationStartedAutomatically) {
-=======
   public CompilerTask(@NotNull Project project, String contentName, final boolean headlessMode, boolean forceAsync,
                       boolean waitForPreviousSession, boolean compilationStartedAutomatically) {
->>>>>>> a1e98120
     this(project, contentName, headlessMode, forceAsync, waitForPreviousSession, compilationStartedAutomatically, false);
   }
 
