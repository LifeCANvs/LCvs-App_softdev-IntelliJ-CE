--- conflicted
+++ resolved
@@ -492,11 +492,7 @@
     }
   }
 
-<<<<<<< HEAD
-  private static List<String> convertToStringPaths(final Collection<InternedPath> interned, final FSRecords fsRecords) {
-=======
-  private static List<String> convertToStringPaths(final Collection<? extends InternedPath> interned) {
->>>>>>> a1e98120
+  private static List<String> convertToStringPaths(final Collection<? extends InternedPath> interned, final FSRecords fsRecords) {
     final ArrayList<String> list = new ArrayList<>(interned.size());
     for (InternedPath path : interned) {
       list.add(path.getValue(fsRecords));
@@ -585,12 +581,7 @@
     if (FileDocumentManager.getInstance().getUnsavedDocuments().length > 0) {
       return true;
     }
-<<<<<<< HEAD
-    final long threshold =
-      (long)Registry.intValue("compiler.automake.postpone.when.idle.less.than", 3000); // todo: UI option instead of registry?
-=======
     final long threshold = Registry.intValue("compiler.automake.postpone.when.idle.less.than", 3000); // todo: UI option instead of registry?
->>>>>>> a1e98120
     final long idleSinceLastActivity = ApplicationManager.getApplication().getIdleTime();
     return idleSinceLastActivity < threshold;
   }
@@ -730,11 +721,7 @@
     // the build will be aware of all events that have happened before this request
     runCommand(() -> {
       final Pair<RequestFuture<PreloadedProcessMessageHandler>, OSProcessHandler> preloaded = takePreloadedProcess(projectPath);
-<<<<<<< HEAD
-      final RequestFuture<PreloadedProcessMessageHandler> preloadedFuture = preloaded != null ? preloaded.first : null;
-=======
-      final RequestFuture<PreloadedProcessMessageHandler> preloadedFuture = Pair.getFirst(preloaded);
->>>>>>> a1e98120
+      final RequestFuture<PreloadedProcessMessageHandler> preloadedFuture = Pair.getFirst(preloaded );
       final boolean usingPreloadedProcess = preloadedFuture != null;
 
       final UUID sessionId;
@@ -1004,13 +991,7 @@
                      });
   }
 
-<<<<<<< HEAD
-  private Future<Pair<RequestFuture<PreloadedProcessMessageHandler>, OSProcessHandler>> launchPreloadedBuildProcess(final Project project,
-                                                                                                                    ExecutorService projectTaskQueue)
-    throws Exception {
-=======
-  private Future<Pair<RequestFuture<PreloadedProcessMessageHandler>, OSProcessHandler>> launchPreloadedBuildProcess(final Project project, ExecutorService projectTaskQueue) {
->>>>>>> a1e98120
+  private Future<Pair<RequestFuture<PreloadedProcessMessageHandler>, OSProcessHandler>> launchPreloadedBuildProcess(final Project project, ExecutorService projectTaskQueue)  {
     ensureListening();
 
     // launching build process from projectTaskQueue ensures that no other build process for this project is currently running
@@ -1038,12 +1019,8 @@
     });
   }
 
-<<<<<<< HEAD
-  private OSProcessHandler launchBuildProcess(@NotNull Project project, final int port, final UUID sessionId, boolean requestProjectPreload)
+  private OSProcessHandler launchBuildProcess(@NotNull Project project, final int port, @NotNull UUID sessionId, boolean requestProjectPreload)
     throws ExecutionException {
-=======
-  private OSProcessHandler launchBuildProcess(@NotNull Project project, final int port, @NotNull UUID sessionId, boolean requestProjectPreload) throws ExecutionException {
->>>>>>> a1e98120
     String compilerPath;
     final String vmExecutablePath;
     JavaSdkVersion sdkVersion = null;
@@ -1166,11 +1143,6 @@
     if (shouldGenerateIndex != null) {
       cmdLine.addParameter("-D" + GlobalOptions.GENERATE_CLASSPATH_INDEX_OPTION + "=" + shouldGenerateIndex);
     }
-<<<<<<< HEAD
-    cmdLine.addParameter("-D" + GlobalOptions.COMPILE_PARALLEL_OPTION + "=" + Boolean.toString(config.PARALLEL_COMPILATION));
-    cmdLine
-      .addParameter("-D" + GlobalOptions.REBUILD_ON_DEPENDENCY_CHANGE_OPTION + "=" + Boolean.toString(config.REBUILD_ON_DEPENDENCY_CHANGE));
-=======
     cmdLine.addParameter("-D" + GlobalOptions.COMPILE_PARALLEL_OPTION + "=" + config.PARALLEL_COMPILATION);
     if (config.PARALLEL_COMPILATION) {
       final boolean allowParallelAutomake = Registry.is("compiler.automake.allow.parallel", true);
@@ -1178,12 +1150,12 @@
         cmdLine.addParameter("-D" + GlobalOptions.ALLOW_PARALLEL_AUTOMAKE_OPTION + "=false");
       }
     }
-    cmdLine.addParameter("-D" + GlobalOptions.REBUILD_ON_DEPENDENCY_CHANGE_OPTION + "=" + config.REBUILD_ON_DEPENDENCY_CHANGE);
+    cmdLine
+      .addParameter("-D" + GlobalOptions.REBUILD_ON_DEPENDENCY_CHANGE_OPTION + "=" + config.REBUILD_ON_DEPENDENCY_CHANGE);
 
     if (Registry.is("compiler.build.report.statistics")) {
       cmdLine.addParameter("-D" + GlobalOptions.REPORT_BUILD_STATISTICS + "=true");
     }
->>>>>>> a1e98120
 
     if (Boolean.TRUE.equals(Boolean.valueOf(System.getProperty("java.net.preferIPv4Stack", "false")))) {
       cmdLine.addParameter("-Djava.net.preferIPv4Stack=true");
@@ -1217,13 +1189,6 @@
       }
     }
 
-<<<<<<< HEAD
-    if (!Registry.is("compiler.process.use.memory.temp.cache")) {
-      cmdLine.addParameter("-D" + GlobalOptions.USE_MEMORY_TEMP_CACHE_OPTION + "=false");
-    }
-
-=======
->>>>>>> a1e98120
     // javac's VM should use the same default locale that IDEA uses in order for javac to print messages in 'correct' language
     cmdLine.setCharset(mySystemCharset);
     cmdLine.addParameter("-D" + CharsetToolkit.FILE_ENCODING_PROPERTY + "=" + mySystemCharset.name());
@@ -1434,13 +1399,7 @@
 
   private int startListening() {
     BuiltInServer mainServer = StartupUtil.getServer();
-<<<<<<< HEAD
-    boolean isOwnEventLoopGroup = !Registry.is("compiler.shared.event.group", true) ||
-                                  mainServer == null ||
-                                  mainServer.getEventLoopGroup() instanceof OioEventLoopGroup;
-=======
-    boolean isOwnEventLoopGroup = mainServer == null || mainServer.getEventLoopGroup() instanceof OioEventLoopGroup;
->>>>>>> a1e98120
+    boolean isOwnEventLoopGroup =  mainServer == null || mainServer.getEventLoopGroup() instanceof OioEventLoopGroup;
     EventLoopGroup group = isOwnEventLoopGroup
                            ? MultiThreadEventLoopGroup(1, ConcurrencyUtil.newNamedThreadFactory("External compiler"))
                            : mainServer.getEventLoopGroup();
