--- conflicted
+++ resolved
@@ -82,22 +82,10 @@
       assert currentTagDescriptor != null;
       final XmlElementDescriptor[] descriptors = currentTagDescriptor.getElementsDescriptors(contextTag);
       Arrays.sort(descriptors, Comparator.comparing(PsiMetaData::getName));
-<<<<<<< HEAD
       Consumer<XmlElementDescriptor> consumer = (selected) ->
-        new WriteCommandAction.Simple(project, "Generate XML Tag", file) {
-          @Override
-          protected void run() {
-            if (selected == null) return;
-            XmlTag newTag = createTag(contextTag, selected);
-=======
-      final JBList list = new JBList(descriptors);
-      list.setCellRenderer(new MyListCellRenderer());
-      Runnable runnable = () -> {
-        final XmlElementDescriptor selected = (XmlElementDescriptor)list.getSelectedValue();
         WriteCommandAction.writeCommandAction(project, file).withName("Generate XML Tag").run(() -> {
           if (selected == null) return;
           XmlTag newTag = createTag(contextTag, selected);
->>>>>>> 6253ae99
 
           PsiElement anchor = getAnchor(contextTag, editor, selected);
           if (anchor == null) { // insert it in the cursor position
@@ -107,10 +95,6 @@
             PsiDocumentManager.getInstance(project).commitDocument(document);
             newTag = PsiTreeUtil.getParentOfType(file.findElementAt(offset + 1), XmlTag.class, false);
           }
-<<<<<<< HEAD
-        }.execute();
-
-=======
           else {
             newTag = (XmlTag)contextTag.addAfter(newTag, anchor);
           }
@@ -119,8 +103,6 @@
           }
           ;
         });
-      };
->>>>>>> 6253ae99
       if (ApplicationManager.getApplication().isUnitTestMode()) {
         XmlElementDescriptor descriptor = ContainerUtil.find(descriptors,
                                                              xmlElementDescriptor -> xmlElementDescriptor.getName().equals(TEST_THREAD_LOCAL.get()));
