--- conflicted
+++ resolved
@@ -35,6 +35,7 @@
 import com.intellij.openapi.ui.popup.util.BaseListPopupStep;
 import com.intellij.openapi.util.Condition;
 import com.intellij.openapi.util.EmptyRunnable;
+import com.intellij.openapi.util.Getter;
 import com.intellij.openapi.util.Key;
 import com.intellij.openapi.wm.WindowManager;
 import com.intellij.openapi.wm.ex.WindowManagerEx;
@@ -47,14 +48,9 @@
 import com.intellij.ui.popup.list.ListPopupImpl;
 import com.intellij.ui.popup.mock.MockConfirmation;
 import com.intellij.ui.popup.tree.TreePopupImpl;
-<<<<<<< HEAD
-=======
 import com.intellij.util.Function;
 import com.intellij.util.ObjectUtils;
-import com.intellij.util.PlatformIcons;
 import com.intellij.util.containers.ContainerUtil;
-import com.intellij.util.containers.HashMap;
->>>>>>> a9eda769
 import com.intellij.util.containers.WeakHashMap;
 import org.jetbrains.annotations.NotNull;
 import org.jetbrains.annotations.Nullable;
@@ -65,13 +61,9 @@
 import javax.swing.event.ListSelectionEvent;
 import javax.swing.event.ListSelectionListener;
 import java.awt.*;
-<<<<<<< HEAD
-=======
 import java.awt.event.ActionEvent;
 import java.awt.event.InputEvent;
 import java.awt.event.KeyEvent;
-import java.util.ArrayList;
->>>>>>> a9eda769
 import java.util.Arrays;
 import java.util.List;
 import java.util.Map;
@@ -246,13 +238,13 @@
     }
 
     @NotNull
-    private Presentation updateActionItem(@NotNull ActionItem actionItem) {
-      AnAction action = actionItem.getAction();
+    private Presentation updateActionItem(ActionItem actionItem) {
+      final AnAction action = actionItem.getAction();
       Presentation presentation = new Presentation();
       presentation.setDescription(action.getTemplatePresentation().getDescription());
-
+      final String actualActionPlace = myActionPlace == null ? ActionPlaces.UNKNOWN : myActionPlace;
       final AnActionEvent actionEvent =
-        new AnActionEvent(null, DataManager.getInstance().getDataContext(myComponent), myActionPlace, presentation,
+        new AnActionEvent(null, DataManager.getInstance().getDataContext(myComponent), actualActionPlace, presentation,
                           ActionManager.getInstance(), 0);
       actionEvent.setInjectedContext(action.isInInjectedContext());
       ActionUtil.performDumbAwareUpdate(action, actionEvent, false);
@@ -279,7 +271,7 @@
       builder.buildGroup(actionGroup);
       final List<ActionItem> items = builder.getItems();
 
-      return new ActionPopupStep(items, title, dataContext, showNumbers || honorActionMnemonics && itemsHaveMnemonics(items),
+      return new ActionPopupStep(items, title, contextSupplier(component), showNumbers || honorActionMnemonics && itemsHaveMnemonics(items),
                                  preselectActionCondition, false, showDisabledActions);
     }
 
@@ -344,6 +336,17 @@
       if (!actionPopupStep.isSelectable(item)) return null;
       return actionClass.isInstance(item.getAction()) ? actionClass.cast(item.getAction()) : null;
     }
+  }
+
+  @NotNull
+  private static Getter<DataContext> contextSupplier(final Component component) {
+    return new Getter<DataContext>() {
+
+      @Override
+      public DataContext get() {
+        return DataManager.getInstance().getDataContext(component);
+      }
+    };
   }
 
   @NotNull
@@ -428,7 +431,7 @@
                                                  final int defaultOptionIndex, final boolean autoSelectionEnabled) {
     final List<ActionItem> items = makeActionItemsFromActionGroup(actionGroup, dataContext, showNumbers, useAlphaAsNumbers,
                                                                   showDisabledActions, honorActionMnemonics);
-    return new ActionPopupStep(items, title, dataContext, showNumbers || honorActionMnemonics && itemsHaveMnemonics(items),
+    return new ActionPopupStep(items, title, contextSupplier(component), showNumbers || honorActionMnemonics && itemsHaveMnemonics(items),
                                new Condition<AnAction>() {
                                  @Override
                                  public boolean value(AnAction action) {
@@ -465,7 +468,7 @@
                                          boolean autoSelectionEnabled) {
     final List<ActionItem> items = makeActionItemsFromActionGroup(actionGroup, dataContext, showNumbers, useAlphaAsNumbers,
                                                                   showDisabledActions, honorActionMnemonics);
-    return new ActionPopupStep(items, title, dataContext, showNumbers || honorActionMnemonics && itemsHaveMnemonics(items), preselectActionCondition,
+    return new ActionPopupStep(items, title, contextSupplier(component), showNumbers || honorActionMnemonics && itemsHaveMnemonics(items), preselectActionCondition,
                                autoSelectionEnabled, showDisabledActions);
   }
 
@@ -489,7 +492,7 @@
   @NotNull
   @Override
   public ListPopup createWizardStep(@NotNull PopupStep step) {
-    return new ListPopupImpl((ListPopupStep)step);
+    return new ListPopupImpl((ListPopupStep) step);
   }
 
   @NotNull
@@ -522,7 +525,7 @@
     return new ComponentPopupBuilderImpl(content, prefferableFocusComponent);
   }
 
-
+ 
   @NotNull
   @Override
   public RelativePoint guessBestPopupLocation(@NotNull DataContext dataContext) {
@@ -670,32 +673,22 @@
     return AbstractPopup.getCenterOf(container, content);
   }
 
-  public static class ActionItem {
+  public static class ActionItem implements ShortcutProvider {
     private final AnAction myAction;
     private final String myText;
     private final boolean myIsEnabled;
     private final Icon myIcon;
     private final boolean myPrependWithSeparator;
     private final String mySeparatorText;
-<<<<<<< HEAD
+    private final String myDescription;
 
     public ActionItem(@NotNull AnAction action,
                       @NotNull String text,
+                      @Nullable String description,
                       boolean enabled,
                       Icon icon,
                       final boolean prependWithSeparator,
                       String separatorText) {
-=======
-    private final String myDescription;
-
-    private ActionItem(@NotNull AnAction action,
-                       @NotNull String text,
-                       @Nullable String description,
-                       boolean enabled,
-                       Icon icon,
-                       final boolean prependWithSeparator,
-                       String separatorText) {
->>>>>>> a9eda769
       myAction = action;
       myText = text;
       myIsEnabled = enabled;
@@ -717,7 +710,7 @@
 
     public Icon getIcon() {
       return myIcon;
-    }
+    }                                                                                                                           
 
     public boolean isPrependWithSeparator() {
       return myPrependWithSeparator;
@@ -732,194 +725,14 @@
     public String getDescription() {
       return myDescription;
     }
-  }
-
-<<<<<<< HEAD
-=======
-  private static class ActionPopupStep implements ListPopupStepEx<ActionItem>, MnemonicNavigationFilter<ActionItem>, SpeedSearchFilter<ActionItem> {
-    private final List<ActionItem> myItems;
-    private final String myTitle;
-    private final Component myContext;
-    private final boolean myEnableMnemonics;
-    private final int myDefaultOptionIndex;
-    private final boolean myAutoSelectionEnabled;
-    private final boolean myShowDisabledActions;
-    private Runnable myFinalRunnable;
-    @Nullable private final Condition<AnAction> myPreselectActionCondition;
-
-    private ActionPopupStep(@NotNull final List<ActionItem> items, final String title, Component context, boolean enableMnemonics,
-                            @Nullable Condition<AnAction> preselectActionCondition, final boolean autoSelection, boolean showDisabledActions) {
-      myItems = items;
-      myTitle = title;
-      myContext = context;
-      myEnableMnemonics = enableMnemonics;
-      myDefaultOptionIndex = getDefaultOptionIndexFromSelectCondition(preselectActionCondition, items);
-      myPreselectActionCondition = preselectActionCondition;
-      myAutoSelectionEnabled = autoSelection;
-      myShowDisabledActions = showDisabledActions;
-    }
-
-    private static int getDefaultOptionIndexFromSelectCondition(@Nullable Condition<AnAction> preselectActionCondition,
-                                                                @NotNull List<ActionItem> items) {
-      int defaultOptionIndex = 0;
-      if (preselectActionCondition != null) {
-        for (int i = 0; i < items.size(); i++) {
-          final AnAction action = items.get(i).getAction();
-          if (preselectActionCondition.value(action)) {
-            defaultOptionIndex = i;
-            break;
-          }
-        }
-      }
-      return defaultOptionIndex;
-    }
-
-    @Override
-    @NotNull
-    public List<ActionItem> getValues() {
-      return myItems;
-    }
-
-    @Override
-    public boolean isSelectable(final ActionItem value) {
-      return value.isEnabled();
-    }
-
-    @Override
-    public int getMnemonicPos(final ActionItem value) {
-      final String text = getTextFor(value);
-      int i = text.indexOf(UIUtil.MNEMONIC);
-      if (i < 0) {
-        i = text.indexOf('&');
-      }
-      if (i < 0) {
-        i = text.indexOf('_');
-      }
-      return i;
-    }
-
-    @Override
-    public Icon getIconFor(final ActionItem aValue) {
-      return aValue.getIcon();
-    }
-
-    @Override
-    @NotNull
-    public String getTextFor(final ActionItem value) {
-      return value.getText();
-    }
 
     @Nullable
     @Override
-    public String getTooltipTextFor(ActionItem value) {
-      return value.getDescription();
-    }
-
-    @Override
-    public ListSeparator getSeparatorAbove(final ActionItem value) {
-      return value.isPrependWithSeparator() ? new ListSeparator(value.getSeparatorText()) : null;
-    }
-
-    @Override
-    public int getDefaultOptionIndex() {
-      return myDefaultOptionIndex;
-    }
-
-    @Override
-    public String getTitle() {
-      return myTitle;
-    }
-
-    @Override
-    public PopupStep onChosen(final ActionItem actionChoice, final boolean finalChoice) {
-      return onChosen(actionChoice, finalChoice, 0);
-    }
-
-    @Override
-    public PopupStep onChosen(ActionItem actionChoice, boolean finalChoice, final int eventModifiers) {
-      if (!actionChoice.isEnabled()) return FINAL_CHOICE;
-      final AnAction action = actionChoice.getAction();
-      DataManager mgr = DataManager.getInstance();
-
-      final DataContext dataContext = myContext != null ? mgr.getDataContext(myContext) : mgr.getDataContext();
-
-      if (action instanceof ActionGroup && (!finalChoice || !((ActionGroup)action).canBePerformed(dataContext))) {
-          return createActionsStep((ActionGroup)action, dataContext, myEnableMnemonics, true, myShowDisabledActions, null, myContext, false,
-                                   myPreselectActionCondition, false);
-      }
-      else {
-        myFinalRunnable = new Runnable() {
-          @Override
-          public void run() {
-            performAction(action, eventModifiers);
-          }
-        };
-        return FINAL_CHOICE;
-      }
-    }
-
-    public void performAction(@NotNull AnAction action, int modifiers) {
-      final DataManager mgr = DataManager.getInstance();
-      final DataContext dataContext = myContext != null ? mgr.getDataContext(myContext) : mgr.getDataContext();
-      final AnActionEvent event = new AnActionEvent(null, dataContext, ActionPlaces.UNKNOWN, action.getTemplatePresentation().clone(),
-                                                    ActionManager.getInstance(), modifiers);
-      event.setInjectedContext(action.isInInjectedContext());
-      if (ActionUtil.lastUpdateAndCheckDumb(action, event, false)) {
-        action.actionPerformed(event);
-      }
-    }
-
-    @Override
-    public Runnable getFinalRunnable() {
-      return myFinalRunnable;
-    }
-
-    @Override
-    public boolean hasSubstep(final ActionItem selectedValue) {
-      return selectedValue != null && selectedValue.isEnabled() && selectedValue.getAction() instanceof ActionGroup;
-    }
-
-    @Override
-    public void canceled() {
-    }
-
-    @Override
-    public boolean isMnemonicsNavigationEnabled() {
-      return myEnableMnemonics;
-    }
-
-    @Override
-    public MnemonicNavigationFilter<ActionItem> getMnemonicNavigationFilter() {
-      return this;
-    }
-
-    @Override
-    public boolean canBeHidden(final ActionItem value) {
-      return true;
-    }
-
-    @Override
-    public String getIndexedString(final ActionItem value) {
-      return getTextFor(value);
-    }
-
-    @Override
-    public boolean isSpeedSearchEnabled() {
-      return true;
-    }
-
-    @Override
-    public boolean isAutoSelectionEnabled() {
-      return myAutoSelectionEnabled;
-    }
-
-    @Override
-    public SpeedSearchFilter<ActionItem> getSpeedSearchFilter() {
-      return this;
-    }
-  }
-
->>>>>>> a9eda769
+    public ShortcutSet getShortcut() {
+      return myAction.getShortcutSet();
+    }
+  }
+
   @Override
   @NotNull
   public List<JBPopup> getChildPopups(@NotNull final Component component) {
@@ -931,211 +744,6 @@
   return IdeEventQueue.getInstance().isPopupActive();
   }
 
-<<<<<<< HEAD
-=======
-  private static class ActionStepBuilder {
-    private final List<ActionItem>                myListModel;
-    private final DataContext                     myDataContext;
-    private final boolean                         myShowNumbers;
-    private final boolean                         myUseAlphaAsNumbers;
-    private final boolean                         myShowDisabled;
-    private final HashMap<AnAction, Presentation> myAction2presentation;
-    private       int                             myCurrentNumber;
-    private       boolean                         myPrependWithSeparator;
-    private       String                          mySeparatorText;
-    private final boolean                         myHonorActionMnemonics;
-    private       Icon                            myEmptyIcon;
-    private int myMaxIconWidth  = -1;
-    private int myMaxIconHeight = -1;
-    @NotNull private String myActionPlace;
-
-    private ActionStepBuilder(@NotNull DataContext dataContext, final boolean showNumbers, final boolean useAlphaAsNumbers,
-                              final boolean showDisabled, final boolean honorActionMnemonics)
-    {
-      myUseAlphaAsNumbers = useAlphaAsNumbers;
-      myListModel = new ArrayList<ActionItem>();
-      myDataContext = dataContext;
-      myShowNumbers = showNumbers;
-      myShowDisabled = showDisabled;
-      myAction2presentation = new HashMap<AnAction, Presentation>();
-      myCurrentNumber = 0;
-      myPrependWithSeparator = false;
-      mySeparatorText = null;
-      myHonorActionMnemonics = honorActionMnemonics;
-      myActionPlace = ActionPlaces.UNKNOWN;
-    }
-
-    public void setActionPlace(@NotNull String actionPlace) {
-      myActionPlace = actionPlace;
-    }
-
-    @NotNull
-    public List<ActionItem> getItems() {
-      return myListModel;
-    }
-
-    public void buildGroup(@NotNull ActionGroup actionGroup) {
-      calcMaxIconSize(actionGroup);
-      myEmptyIcon = myMaxIconHeight != -1 && myMaxIconWidth != -1 ? new EmptyIcon(myMaxIconWidth, myMaxIconHeight) : null;
-
-      appendActionsFromGroup(actionGroup);
-
-      if (myListModel.isEmpty()) {
-        myListModel.add(new ActionItem(Utils.EMPTY_MENU_FILLER, Utils.NOTHING_HERE, null, false, null, false, null));
-      }
-    }
-
-    private void calcMaxIconSize(final ActionGroup actionGroup) {
-      AnAction[] actions = actionGroup.getChildren(createActionEvent(actionGroup));
-      for (AnAction action : actions) {
-        if (action == null) continue;
-        if (action instanceof ActionGroup) {
-          final ActionGroup group = (ActionGroup)action;
-          if (!group.isPopup()) {
-            calcMaxIconSize(group);
-            continue;
-          }
-        }
-
-        Icon icon = action.getTemplatePresentation().getIcon();
-        if (icon == null && action instanceof Toggleable) icon = PlatformIcons.CHECK_ICON;
-        if (icon != null) {
-          final int width = icon.getIconWidth();
-          final int height = icon.getIconHeight();
-          if (myMaxIconWidth < width) {
-            myMaxIconWidth = width;
-          }
-          if (myMaxIconHeight < height) {
-            myMaxIconHeight = height;
-          }
-        }
-      }
-    }
-
-    @NotNull
-    private AnActionEvent createActionEvent(@NotNull AnAction actionGroup) {
-      final AnActionEvent actionEvent =
-        new AnActionEvent(null, myDataContext, myActionPlace, getPresentation(actionGroup), ActionManager.getInstance(), 0);
-      actionEvent.setInjectedContext(actionGroup.isInInjectedContext());
-      return actionEvent;
-    }
-
-    private void appendActionsFromGroup(@NotNull ActionGroup actionGroup) {
-      AnAction[] actions = actionGroup.getChildren(createActionEvent(actionGroup));
-      for (AnAction action : actions) {
-        if (action == null) {
-          LOG.error("null action in group " + actionGroup);
-          continue;
-        }
-        if (action instanceof Separator) {
-          myPrependWithSeparator = true;
-          mySeparatorText = ((Separator)action).getText();
-        }
-        else {
-          if (action instanceof ActionGroup) {
-            ActionGroup group = (ActionGroup)action;
-            if (group.isPopup()) {
-              appendAction(group);
-            }
-            else {
-              appendActionsFromGroup(group);
-            }
-          }
-          else {
-            appendAction(action);
-          }
-        }
-      }
-    }
-
-    private void appendAction(@NotNull AnAction action) {
-      Presentation presentation = getPresentation(action);
-      AnActionEvent event = createActionEvent(action);
-
-      ActionUtil.performDumbAwareUpdate(action, event, true);
-      if ((myShowDisabled || presentation.isEnabled()) && presentation.isVisible()) {
-        String text = presentation.getText();
-        if (myShowNumbers) {
-          if (myCurrentNumber < 9) {
-            text = "&" + (myCurrentNumber + 1) + ". " + text;
-          }
-          else if (myCurrentNumber == 9) {
-            text = "&" + 0 + ". " + text;
-          }
-          else if (myUseAlphaAsNumbers) {
-            text = "&" + (char)('A' + myCurrentNumber - 10) + ". " + text;
-          }
-          myCurrentNumber++;
-        }
-        else if (myHonorActionMnemonics) {
-          text = Presentation.restoreTextWithMnemonic(text, action.getTemplatePresentation().getMnemonic());
-        }
-
-        Icon icon = presentation.isEnabled() ? presentation.getIcon() : IconLoader.getDisabledIcon(presentation.getIcon());
-        if (icon == null) {
-          @NonNls final String actionId = ActionManager.getInstance().getId(action);
-          if (actionId != null && actionId.startsWith("QuickList.")) {
-            icon = AllIcons.Actions.QuickList;
-          }
-          else if (action instanceof Toggleable) {
-            boolean toggled = Boolean.TRUE.equals(presentation.getClientProperty(Toggleable.SELECTED_PROPERTY));
-            icon = toggled? new IconWrapper(PlatformIcons.CHECK_ICON) : myEmptyIcon;
-          }
-          else {
-            icon = myEmptyIcon;
-          }
-        }
-        else {
-          icon = new IconWrapper(icon);
-        }
-        boolean prependSeparator = (!myListModel.isEmpty() || mySeparatorText != null) && myPrependWithSeparator;
-        assert text != null : action + " has no presentation";
-        myListModel.add(
-          new ActionItem(action, text, (String)presentation.getClientProperty(JComponent.TOOL_TIP_TEXT_KEY), presentation.isEnabled(), icon,
-                         prependSeparator, mySeparatorText));
-        myPrependWithSeparator = false;
-        mySeparatorText = null;
-      }
-    }
-
-    /**
-     * Adjusts icon size to maximum, so that icons with different sizes were aligned correctly.
-     */
-    private class IconWrapper implements Icon {
-
-      private Icon myIcon;
-
-      IconWrapper(Icon icon) {
-        myIcon = icon;
-      }
-
-      @Override
-      public void paintIcon(Component c, Graphics g, int x, int y) {
-        myIcon.paintIcon(c, g, x, y);
-      }
-
-      @Override
-      public int getIconWidth() {
-        return myMaxIconWidth;
-      }
-
-      @Override
-      public int getIconHeight() {
-        return myMaxIconHeight;
-      }
-    }
-
-    private Presentation getPresentation(@NotNull AnAction action) {
-      Presentation presentation = myAction2presentation.get(action);
-      if (presentation == null) {
-        presentation = action.getTemplatePresentation().clone();
-        myAction2presentation.put(action, presentation);
-      }
-      return presentation;
-    }
-  }
-
->>>>>>> a9eda769
   @NotNull
   @Override
   public BalloonBuilder createBalloonBuilder(@NotNull final JComponent content) {
@@ -1153,7 +761,9 @@
       .setDialogMode(true)
       .setTitle(title)
       .setAnimationCycle(200)
-      .setFillColor(bg).setBorderColor(border).setHideOnClickOutside(false)
+      .setFillColor(bg)
+      .setBorderColor(border)
+      .setHideOnClickOutside(false)
       .setHideOnKeyOutside(false)
       .setHideOnAction(false)
       .setCloseButtonEnabled(true)
