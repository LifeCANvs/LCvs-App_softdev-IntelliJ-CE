--- conflicted
+++ resolved
@@ -140,9 +140,6 @@
         myData.addAdoptedName(name, caseSensitive);
         return null;
       }
-<<<<<<< HEAD
-      child = createChild(FSRecords.getInstance().getFileNameCache().storeName(name), id, delegate);
-=======
 
       final int nameId = FSRecords.getNameId(id); // name can change if file record was created
 
@@ -159,7 +156,6 @@
       boolean isEmptyDirectory = attributes.isDirectory() && !ourPersistence.mayHaveChildren(id);
 
       child = createChild(nameId, id, delegate, attributes, isEmptyDirectory);
->>>>>>> 38dd8b9a
 
       addChild(child);
 
@@ -218,33 +214,24 @@
                                             @NotNull FileAttributes attributes,
                                             boolean isEmptyDirectory) {
     synchronized (myData) {
-<<<<<<< HEAD
-      return createChild(FSRecords.getInstance().getFileNameCache().storeName(name), id, delegate);
-=======
       return createChild(FileNameCache.storeName(name), id, delegate, attributes, isEmptyDirectory);
->>>>>>> 38dd8b9a
-    }
-  }
-
-  @NotNull
-<<<<<<< HEAD
-  private VirtualFileSystemEntry createChild(int nameId, int id, @NotNull NewVirtualFileSystem delegate) {
-    FileLoadingTracker.getInstance().fileLoaded(this, nameId);
-=======
+    }
+  }
+
+  @NotNull
   private VirtualFileSystemEntry createChild(int nameId,
                                              int id,
                                              @NotNull NewVirtualFileSystem delegate,
                                              @NotNull FileAttributes attributes,
                                              boolean isEmptyDirectory) {
     FileLoadingTracker.fileLoaded(this, nameId);
->>>>>>> 38dd8b9a
 
     VfsData.Segment segment = mySegment.vfsData.getSegment(id, true);
     try {
       VfsData.initFile(id, segment, nameId, attributes.isDirectory() ? new VfsData.DirectoryData() : KeyFMap.EMPTY_MAP);
     }
     catch (VfsData.FileAlreadyCreatedException e) {
-      throw new RuntimeException("dir=" + myId + "; dir.children=" + Arrays.toString(FSRecords.getInstance().listAll(myId)), e);
+      throw new RuntimeException("dir=" + myId + "; dir.children=" + Arrays.toString(FSRecords.listAll(myId)), e);
     }
     LOG.assertTrue(!(getFileSystem() instanceof Win32LocalFileSystem));
 
@@ -632,7 +619,7 @@
     int id = getId();
     synchronized (myData) {
       if (id >= 0) {
-        FSRecords.NameId[] persistentIds = FSRecords.getInstance().listAll(id);
+        FSRecords.NameId[] persistentIds = FSRecords.listAll(id);
         for (FSRecords.NameId nameId : persistentIds) {
           existingNames.add(nameId.name);
         }
