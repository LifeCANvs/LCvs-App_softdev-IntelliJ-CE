/*
 * Copyright 2000-2013 JetBrains s.r.o.
 *
 * Licensed under the Apache License, Version 2.0 (the "License");
 * you may not use this file except in compliance with the License.
 * You may obtain a copy of the License at
 *
 * http://www.apache.org/licenses/LICENSE-2.0
 *
 * Unless required by applicable law or agreed to in writing, software
 * distributed under the License is distributed on an "AS IS" BASIS,
 * WITHOUT WARRANTIES OR CONDITIONS OF ANY KIND, either express or implied.
 * See the License for the specific language governing permissions and
 * limitations under the License.
 */
package com.intellij.codeInsight.actions;

import com.intellij.openapi.command.CommandProcessor;
import com.intellij.openapi.components.ServiceManager;
import com.intellij.openapi.diagnostic.Logger;
import com.intellij.openapi.editor.Document;
import com.intellij.openapi.editor.SelectionModel;
import com.intellij.openapi.project.Project;
import com.intellij.openapi.util.TextRange;
import com.intellij.psi.PsiDocumentManager;
import com.intellij.psi.PsiFile;
import com.intellij.psi.codeStyle.arrangement.Rearranger;
import com.intellij.psi.codeStyle.arrangement.engine.ArrangementEngine;
import com.intellij.util.containers.ContainerUtil;
import com.intellij.util.diff.FilesTooBigForDiffException;
import org.jetbrains.annotations.NotNull;
import org.jetbrains.annotations.Nullable;

import java.util.Collection;
import java.util.concurrent.Callable;
import java.util.concurrent.FutureTask;

public class RearrangeCodeProcessor extends AbstractLayoutCodeProcessor {

  public static final String COMMAND_NAME = "Rearrange code";
  public static final String PROGRESS_TEXT = "Rearranging code...";

  private static final Logger LOG = Logger.getInstance(RearrangeCodeProcessor.class);
  private SelectionModel mySelectionModel;

  public RearrangeCodeProcessor(@NotNull AbstractLayoutCodeProcessor previousProcessor) {
    super(previousProcessor, COMMAND_NAME, PROGRESS_TEXT);
  }

<<<<<<< HEAD
  public RearrangeCodeProcessor(@NotNull AbstractLayoutCodeProcessor previousProcessor, @NotNull SelectionModel model) {
    super(previousProcessor, COMMAND_NAME, PROGRESS_TEXT);
    mySelectionModel = model;
  }

  public RearrangeCodeProcessor(@NotNull PsiFile file,
                                @NotNull SelectionModel selectionModel)
  {
    super(file.getProject(), file, PROGRESS_TEXT, COMMAND_NAME, false);
=======
  public RearrangeCodeProcessor(@NotNull AbstractLayoutCodeProcessor previousProcessor, @NotNull SelectionModel selectionModel) {
    super(previousProcessor, COMMAND_NAME, PROGRESS_TEXT);
    mySelectionModel = selectionModel;
  }
  
  public RearrangeCodeProcessor(@NotNull Project project,
                                @NotNull PsiFile file,
                                @Nullable SelectionModel selectionModel) {
    super(project, file, PROGRESS_TEXT, COMMAND_NAME, false);
>>>>>>> 8b15310d
    mySelectionModel = selectionModel;
  }

  public RearrangeCodeProcessor(@NotNull PsiFile file) {
    super(file.getProject(), file, PROGRESS_TEXT, COMMAND_NAME, false);
  }

  public RearrangeCodeProcessor(@NotNull Project project,
                                @NotNull PsiFile[] files,
                                @NotNull String commandName,
                                @Nullable Runnable postRunnable) {
    super(project, files, PROGRESS_TEXT, commandName, postRunnable, false);
  }

  @NotNull
  @Override
  protected FutureTask<Boolean> prepareTask(@NotNull final PsiFile file, final boolean processChangedTextOnly) {
    return new FutureTask<Boolean>(new Callable<Boolean>() {
      @Override
      public Boolean call() throws Exception {
        try {
          Collection<TextRange> ranges = getRangesToFormat(file, processChangedTextOnly);
          RearrangeCommand rearranger = new RearrangeCommand(myProject, file, COMMAND_NAME, ranges);
          if (rearranger.couldRearrange()) {
            rearranger.run();
          }
          return true;
        }
        catch (FilesTooBigForDiffException e) {
          handleFileTooBigException(LOG, e, file);
          return false;
        }
      }
    });
  }

<<<<<<< HEAD
  public Collection<TextRange> getRangesToFormat(@NotNull PsiFile file, boolean processChangedTextOnly) throws FilesTooBigForDiffException {
    if (mySelectionModel != null) {
      return getSelectedRanges(mySelectionModel);
    }

    if (processChangedTextOnly) {
      return FormatChangedTextUtil.getChangedTextRanges(myProject, file);
=======
  public Collection<TextRange> getRangesToFormat(@NotNull PsiFile file) {
    final List<TextRange> ranges = new SmartList<TextRange>();
    if (mySelectionModel != null && mySelectionModel.hasSelection()) {
      ranges.add(TextRange.create(mySelectionModel.getSelectionStart(), mySelectionModel.getSelectionEnd()));
    }
    else {
      ranges.add(TextRange.create(0, file.getTextLength()));
>>>>>>> 8b15310d
    }

    return ContainerUtil.newSmartList(file.getTextRange());
  }
}


class RearrangeCommand {
  @NotNull private PsiFile myFile;
  @NotNull private String myCommandName;
  @NotNull private Project myProject;
  private Document myDocument;
  private Runnable myCommand;
  private final Collection<TextRange> myRanges;

  RearrangeCommand(@NotNull Project project, @NotNull PsiFile file, @NotNull String commandName, @NotNull Collection<TextRange> ranges) {
    myProject = project;
    myFile = file;
    myRanges = ranges;
    myCommandName = commandName;
    myDocument = PsiDocumentManager.getInstance(project).getDocument(file);
  }

  boolean couldRearrange() {
    return myDocument != null && Rearranger.EXTENSION.forLanguage(myFile.getLanguage()) != null;
  }

  void run() {
    assert myDocument != null;
    prepare();
    try {
      CommandProcessor.getInstance().executeCommand(myProject, myCommand, myCommandName, null);
    }
    finally {
      PsiDocumentManager.getInstance(myProject).commitDocument(myDocument);
    }
  }

  private void prepare() {
    final ArrangementEngine engine = ServiceManager.getService(myProject, ArrangementEngine.class);
    myCommand = new Runnable() {
      @Override
      public void run() {
        engine.arrange(myFile, myRanges);
      }
    };
    PsiDocumentManager.getInstance(myProject).doPostponedOperationsAndUnblockDocument(myDocument);
  }
}<|MERGE_RESOLUTION|>--- conflicted
+++ resolved
@@ -47,7 +47,6 @@
     super(previousProcessor, COMMAND_NAME, PROGRESS_TEXT);
   }
 
-<<<<<<< HEAD
   public RearrangeCodeProcessor(@NotNull AbstractLayoutCodeProcessor previousProcessor, @NotNull SelectionModel model) {
     super(previousProcessor, COMMAND_NAME, PROGRESS_TEXT);
     mySelectionModel = model;
@@ -57,7 +56,7 @@
                                 @NotNull SelectionModel selectionModel)
   {
     super(file.getProject(), file, PROGRESS_TEXT, COMMAND_NAME, false);
-=======
+
   public RearrangeCodeProcessor(@NotNull AbstractLayoutCodeProcessor previousProcessor, @NotNull SelectionModel selectionModel) {
     super(previousProcessor, COMMAND_NAME, PROGRESS_TEXT);
     mySelectionModel = selectionModel;
@@ -67,7 +66,6 @@
                                 @NotNull PsiFile file,
                                 @Nullable SelectionModel selectionModel) {
     super(project, file, PROGRESS_TEXT, COMMAND_NAME, false);
->>>>>>> 8b15310d
     mySelectionModel = selectionModel;
   }
 
@@ -104,7 +102,6 @@
     });
   }
 
-<<<<<<< HEAD
   public Collection<TextRange> getRangesToFormat(@NotNull PsiFile file, boolean processChangedTextOnly) throws FilesTooBigForDiffException {
     if (mySelectionModel != null) {
       return getSelectedRanges(mySelectionModel);
@@ -112,15 +109,6 @@
 
     if (processChangedTextOnly) {
       return FormatChangedTextUtil.getChangedTextRanges(myProject, file);
-=======
-  public Collection<TextRange> getRangesToFormat(@NotNull PsiFile file) {
-    final List<TextRange> ranges = new SmartList<TextRange>();
-    if (mySelectionModel != null && mySelectionModel.hasSelection()) {
-      ranges.add(TextRange.create(mySelectionModel.getSelectionStart(), mySelectionModel.getSelectionEnd()));
-    }
-    else {
-      ranges.add(TextRange.create(0, file.getTextLength()));
->>>>>>> 8b15310d
     }
 
     return ContainerUtil.newSmartList(file.getTextRange());
