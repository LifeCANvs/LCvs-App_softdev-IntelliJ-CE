/*
 * Copyright 2000-2009 JetBrains s.r.o.
 *
 * Licensed under the Apache License, Version 2.0 (the "License");
 * you may not use this file except in compliance with the License.
 * You may obtain a copy of the License at
 *
 * http://www.apache.org/licenses/LICENSE-2.0
 *
 * Unless required by applicable law or agreed to in writing, software
 * distributed under the License is distributed on an "AS IS" BASIS,
 * WITHOUT WARRANTIES OR CONDITIONS OF ANY KIND, either express or implied.
 * See the License for the specific language governing permissions and
 * limitations under the License.
 */

package com.intellij.codeInspection.ui;

import com.intellij.codeHighlighting.HighlightDisplayLevel;
import com.intellij.codeInsight.daemon.HighlightDisplayKey;
import com.intellij.codeInspection.CommonProblemDescriptor;
import com.intellij.codeInspection.ProblemDescriptor;
import com.intellij.codeInspection.ProblemDescriptorUtil;
import com.intellij.codeInspection.ex.InspectionProfileImpl;
import com.intellij.codeInspection.ex.InspectionToolWrapper;
import com.intellij.codeInspection.reference.RefElement;
import com.intellij.codeInspection.reference.RefEntity;
import com.intellij.openapi.project.Project;
import com.intellij.openapi.vcs.FileStatus;
import com.intellij.psi.PsiElement;
import com.intellij.util.containers.FactoryMap;
import com.intellij.xml.util.XmlStringUtil;
import org.jetbrains.annotations.NotNull;
import org.jetbrains.annotations.Nullable;

import java.util.function.IntSupplier;

import static com.intellij.codeInspection.ProblemDescriptorUtil.APPEND_LINE_NUMBER;
import static com.intellij.codeInspection.ProblemDescriptorUtil.TRIM_AT_TREE_END;

/**
 * @author max
 */
public class ProblemDescriptionNode extends SuppressableInspectionTreeNode {
  protected final InspectionToolWrapper myToolWrapper;
  private final CommonProblemDescriptor myDescriptor;
  private final HighlightDisplayLevel myLevel;
  protected final int myLineNumber;
  protected final RefEntity myElement;

  public ProblemDescriptionNode(RefEntity element,
                                CommonProblemDescriptor descriptor,
                                @NotNull InspectionToolWrapper toolWrapper,
                                @NotNull InspectionToolPresentation presentation) {
    this(element, descriptor, toolWrapper, presentation, true, null);
  }

  protected ProblemDescriptionNode(RefEntity element,
                                   CommonProblemDescriptor descriptor,
                                   @NotNull InspectionToolWrapper toolWrapper,
                                   @NotNull InspectionToolPresentation presentation,
                                   boolean doInit,
                                   @Nullable IntSupplier lineNumberCounter) {
    super(descriptor, presentation);
    myElement = element;
    myDescriptor = descriptor;
    myToolWrapper = toolWrapper;
    final InspectionProfileImpl profile = (InspectionProfileImpl)presentation.getContext().getCurrentProfile();
    myLevel = descriptor instanceof ProblemDescriptor
<<<<<<< HEAD
              ? profile
                .getErrorLevel(HighlightDisplayKey.find(toolWrapper.getShortName()), ((ProblemDescriptor)descriptor).getStartElement())
              : profile.getTools(toolWrapper.getID(), element.getRefManager().getProject()).getLevel();
=======
              ? profile.getErrorLevel(HighlightDisplayKey.find(toolWrapper.getShortName()), ((ProblemDescriptor)descriptor).getStartElement())
              : profile.getTools(toolWrapper.getShortName(), element.getRefManager().getProject()).getLevel();
>>>>>>> 9a304be9
    if (doInit) {
      init(presentation.getContext().getProject());
    }
    myLineNumber = myDescriptor instanceof ProblemDescriptor ? ((ProblemDescriptor)myDescriptor).getLineNumber() : (lineNumberCounter == null ? -1 : lineNumberCounter.getAsInt());
  }

  public int getLineNumber() {
    return myLineNumber;
  }

  @Override
  public boolean canSuppress() {
    return super.canSuppress() && !isQuickFixAppliedFromView();
  }

  @NotNull
  public InspectionToolWrapper getToolWrapper() {
    return myToolWrapper;
  }

  @Nullable
  public RefEntity getElement() {
    return myElement;
  }

  @Nullable
  public CommonProblemDescriptor getDescriptor() {
    return myDescriptor;
  }

  @Override
  public int getProblemCount() {
    return myPresentation.isProblemResolved(getElement(), myDescriptor) ? 0 : 1;
  }

  @Override
  public void visitProblemSeverities(FactoryMap<HighlightDisplayLevel, Integer> counter) {
    if (!myPresentation.isProblemResolved(getElement(), myDescriptor)) {
      counter.put(myLevel, counter.get(myLevel) + 1);
    }
  }

  @Override
  protected boolean calculateIsValid() {
    if (myDescriptor == null) return false;
    if (myElement instanceof RefElement && !myElement.isValid()) return false;
    if (myDescriptor instanceof ProblemDescriptor) {
      final PsiElement psiElement = ((ProblemDescriptor)myDescriptor).getPsiElement();
      return psiElement != null && psiElement.isValid();
    }
    return true;
  }

  @Override
  public void excludeElement(ExcludedInspectionTreeNodesManager manager) {
    InspectionToolPresentation presentation = getPresentation();
    presentation.ignoreCurrentElementProblem(getElement(), getDescriptor());
    super.excludeElement(manager);
  }

  @Override
  public void amnestyElement(ExcludedInspectionTreeNodesManager manager) {
    if (!isAlreadySuppressedFromView() && !isQuickFixAppliedFromView()) {
      InspectionToolPresentation presentation = getPresentation();
      presentation.amnesty(getElement());
    }
    super.amnestyElement(manager);
  }

  @Override
  @NotNull
  public InspectionToolPresentation getPresentation() {
    return myPresentation;
  }

  @Override
  public FileStatus getNodeStatus() {
    if (myElement instanceof RefElement) {
      return getPresentation().getProblemStatus(myDescriptor);
    }
    return FileStatus.NOT_CHANGED;
  }

  @Override
  protected void dropCache(Project project) {
    if (!isQuickFixAppliedFromView()) {
      super.dropCache(project);
    }
  }

  @NotNull
  @Override
  protected String calculatePresentableName() {
    CommonProblemDescriptor descriptor = getDescriptor();
    if (descriptor == null) return "";
    PsiElement element = descriptor instanceof ProblemDescriptor ? ((ProblemDescriptor)descriptor).getPsiElement() : null;

    return XmlStringUtil.stripHtml(ProblemDescriptorUtil.renderDescriptionMessage(descriptor, element,
                                                                                  APPEND_LINE_NUMBER | TRIM_AT_TREE_END));
  }

  public boolean isQuickFixAppliedFromView() {
    return (myDescriptor != null && myPresentation.isProblemResolved(getElement(), myDescriptor)) && !isAlreadySuppressedFromView();
  }

  @Nullable
  @Override
  public String getCustomizedTailText() {
    if (isQuickFixAppliedFromView()) {
      return "";
    }
    else {
      final String text = super.getCustomizedTailText();
      return text == null ? "" : text;
    }
  }
}<|MERGE_RESOLUTION|>--- conflicted
+++ resolved
@@ -67,14 +67,9 @@
     myToolWrapper = toolWrapper;
     final InspectionProfileImpl profile = (InspectionProfileImpl)presentation.getContext().getCurrentProfile();
     myLevel = descriptor instanceof ProblemDescriptor
-<<<<<<< HEAD
               ? profile
                 .getErrorLevel(HighlightDisplayKey.find(toolWrapper.getShortName()), ((ProblemDescriptor)descriptor).getStartElement())
-              : profile.getTools(toolWrapper.getID(), element.getRefManager().getProject()).getLevel();
-=======
-              ? profile.getErrorLevel(HighlightDisplayKey.find(toolWrapper.getShortName()), ((ProblemDescriptor)descriptor).getStartElement())
               : profile.getTools(toolWrapper.getShortName(), element.getRefManager().getProject()).getLevel();
->>>>>>> 9a304be9
     if (doInit) {
       init(presentation.getContext().getProject());
     }
