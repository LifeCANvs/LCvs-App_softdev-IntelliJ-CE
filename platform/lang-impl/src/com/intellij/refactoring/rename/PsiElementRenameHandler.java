--- conflicted
+++ resolved
@@ -174,12 +174,7 @@
     PsiElement substituted = processor.substituteElementToRename(element, editor);
     if (substituted == null || !canRename(project, editor, substituted)) return;
 
-<<<<<<< HEAD
-    RenameDialogViewModel dialog = RenameDialogFactory.SERVICE.getInstance().createRenameDialog(project, substituted, nameSuggestionContext,
-                                                                                                         editor, processor);
-=======
     RenameDialog2 dialog = processor.createRenameDialog2(project, substituted, nameSuggestionContext, editor);
->>>>>>> f9912514
 
     if (defaultName == null && ApplicationManager.getApplication().isUnitTestMode()) {
       List<String> strings = dialog.getSuggestedNames();
