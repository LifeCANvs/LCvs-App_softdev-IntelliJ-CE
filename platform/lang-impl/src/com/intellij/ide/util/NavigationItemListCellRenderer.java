--- conflicted
+++ resolved
@@ -65,11 +65,7 @@
     final boolean hasRightRenderer = UISettings.getInstance().SHOW_ICONS_IN_QUICK_NAVIGATION;
     final ModuleRendererFactory factory = ModuleRendererFactory.findInstance(value);
 
-<<<<<<< HEAD
-    final ColoredListCellRenderer left = createColoredListCellRenderer(hasRightRenderer, factory);
-=======
-    final LeftRenderer left = new LeftRenderer(!hasRightRenderer || !factory.rendersLocationString(), MatcherHolder.getAssociatedMatcher(list));
->>>>>>> bd50525b
+    final ColoredListCellRenderer left = createColoredListCellRenderer(!hasRightRenderer || !factory.rendersLocationString(), MatcherHolder.getAssociatedMatcher(list));
     final Component leftCellRendererComponent = left.getListCellRendererComponent(list, value, index, isSelected, cellHasFocus);
     final Color listBg = leftCellRendererComponent.getBackground();
     add(leftCellRendererComponent, BorderLayout.WEST);
@@ -94,19 +90,11 @@
     return this;
   }
 
-<<<<<<< HEAD
   @NotNull
-  public ColoredListCellRenderer createColoredListCellRenderer(boolean hasRightRenderer, ModuleRendererFactory factory) {
-    return new LeftRenderer(!hasRightRenderer || !factory.rendersLocationString(), myMatcher);
-  }
-
-  @Override
-  public void setPatternMatcher(final Matcher matcher) {
-    myMatcher = matcher;
-  }
-
-=======
->>>>>>> bd50525b
+  public ColoredListCellRenderer createColoredListCellRenderer(boolean renderLocation, Matcher matcher) {
+    return new LeftRenderer(renderLocation, matcher);
+  }
+
   protected static Color getBackgroundColor(@Nullable Object value) {
     if (value instanceof PsiElement || value instanceof DataProvider) {
       final PsiElement psiElement = value instanceof PsiElement
