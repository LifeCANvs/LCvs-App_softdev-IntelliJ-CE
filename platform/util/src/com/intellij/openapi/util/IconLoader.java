--- conflicted
+++ resolved
@@ -313,36 +313,7 @@
   }
 
   public static Icon getTransparentIcon(@NotNull final Icon icon, final float alpha) {
-<<<<<<< HEAD
     return new TransparentIcon(icon, alpha);
-=======
-    return new RetrievableIcon() {
-      @Nullable
-      @Override
-      public Icon retrieveIcon() {
-        return icon;
-      }
-
-      @Override
-      public int getIconHeight() {
-        return icon.getIconHeight();
-      }
-
-      @Override
-      public int getIconWidth() {
-        return icon.getIconWidth();
-      }
-
-      @Override
-      public void paintIcon(final Component c, final Graphics g, final int x, final int y) {
-        final Graphics2D g2 = (Graphics2D)g;
-        final Composite saveComposite = g2.getComposite();
-        g2.setComposite(AlphaComposite.getInstance(AlphaComposite.SRC_ATOP, alpha));
-        icon.paintIcon(c, g2, x, y);
-        g2.setComposite(saveComposite);
-      }
-    };
->>>>>>> 015bc549
   }
 
   /**
