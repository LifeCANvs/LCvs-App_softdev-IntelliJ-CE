/*
 * Copyright 2000-2016 JetBrains s.r.o.
 *
 * Licensed under the Apache License, Version 2.0 (the "License");
 * you may not use this file except in compliance with the License.
 * You may obtain a copy of the License at
 *
 * http://www.apache.org/licenses/LICENSE-2.0
 *
 * Unless required by applicable law or agreed to in writing, software
 * distributed under the License is distributed on an "AS IS" BASIS,
 * WITHOUT WARRANTIES OR CONDITIONS OF ANY KIND, either express or implied.
 * See the License for the specific language governing permissions and
 * limitations under the License.
 */
package com.intellij.vcs.log.impl;

import com.intellij.ide.caches.CachesInvalidator;
import com.intellij.openapi.application.ApplicationManager;
import com.intellij.openapi.application.ApplicationNamesInfo;
import com.intellij.openapi.components.ServiceManager;
import com.intellij.openapi.diagnostic.Logger;
import com.intellij.openapi.project.Project;
import com.intellij.openapi.startup.StartupActivity;
import com.intellij.openapi.ui.MessageType;
import com.intellij.openapi.util.Disposer;
import com.intellij.openapi.vcs.ProjectLevelVcsManager;
import com.intellij.openapi.vcs.VcsRoot;
import com.intellij.openapi.vcs.ui.VcsBalloonProblemNotifier;
import com.intellij.util.messages.MessageBus;
import com.intellij.util.messages.MessageBusConnection;
import com.intellij.util.messages.Topic;
import com.intellij.vcs.log.data.VcsLogData;
import com.intellij.vcs.log.ui.VcsLogPanel;
import com.intellij.vcs.log.ui.VcsLogUiImpl;
import org.jetbrains.annotations.CalledInAny;
import org.jetbrains.annotations.CalledInAwt;
import org.jetbrains.annotations.NotNull;
import org.jetbrains.annotations.Nullable;

import javax.swing.*;
import java.util.Arrays;
import java.util.Collection;

import static com.intellij.vcs.log.util.PersistentUtil.LOG_CACHE;

public class VcsProjectLog {
  private static final Logger LOG = Logger.getInstance(VcsProjectLog.class);
  public static final Topic<ProjectLogListener> VCS_PROJECT_LOG_CHANGED =
    Topic.create("Project Vcs Log Created or Disposed", ProjectLogListener.class);
  private static final int RECREATE_LOG_TRIES = 5;
  @NotNull private final Project myProject;
  @NotNull private final MessageBus myMessageBus;
  @NotNull private final VcsLogTabsProperties myUiProperties;

<<<<<<< HEAD
  @NotNull private final LazyVcsLogManager myLogManager = new LazyVcsLogManager();
=======
  @NotNull
  private final LazyVcsLogManager myLogManager = new LazyVcsLogManager();
  private int myRecreatedLogCount = 0;
>>>>>>> 9b4896ae
  private volatile VcsLogUiImpl myUi;

  public VcsProjectLog(@NotNull Project project, @NotNull VcsLogTabsProperties uiProperties) {
    myProject = project;
    myMessageBus = project.getMessageBus();
    myUiProperties = uiProperties;
  }

  @Nullable
  public VcsLogData getDataManager() {
    VcsLogManager cached = myLogManager.getCached();
    if (cached == null) return null;
    return cached.getDataManager();
  }

  @NotNull
  private Collection<VcsRoot> getVcsRoots() {
    return Arrays.asList(ProjectLevelVcsManager.getInstance(myProject).getAllVcsRoots());
  }

  @NotNull
  public JComponent initMainLog(@NotNull String contentTabName) {
    myUi = myLogManager.getValue().createLogUi(VcsLogTabsProperties.MAIN_LOG_ID, contentTabName);
    return new VcsLogPanel(myLogManager.getValue(), myUi);
  }

  /**
   * The instance of the {@link VcsLogUiImpl} or null if the log was not initialized yet.
   */
  @Nullable
  public VcsLogUiImpl getMainLogUi() {
    return myUi;
  }

  @Nullable
  public VcsLogManager getLogManager() {
    return myLogManager.getCached();
  }

  @CalledInAny
  private void recreateLog() {
    ApplicationManager.getApplication().invokeLater(() -> {
      disposeLog();

      if (hasDvcsRoots()) {
        createLog();
      }
    });
  }

  @CalledInAwt
  private void recreateOnError(@NotNull Throwable t) {
    if (++myRecreatedLogCount > RECREATE_LOG_TRIES) {
      myRecreatedLogCount = 0;

      String message = String
        .format("VCS Log was recreated %d times due to data corruption\nDelete %s directory and restart %s if this happens often.\n%s",
                myRecreatedLogCount, LOG_CACHE, ApplicationNamesInfo.getInstance().getFullProductName(), t.getMessage());
      LOG.error(message, t);

      VcsLogManager manager = getLogManager();
      if (manager != null && manager.isLogVisible()) {
        VcsBalloonProblemNotifier.showOverChangesView(myProject, message, MessageType.ERROR);
      }
    }
    else {
      LOG.debug("Recreating VCS Log after storage corruption", t);
    }

    recreateLog();
  }

  @CalledInAwt
  private void disposeLog() {
    myUi = null;
    myLogManager.drop();
  }

  @CalledInAwt
  public void createLog() {
    VcsLogManager logManager = myLogManager.getValue();

    if (logManager.isLogVisible()) {
      logManager.scheduleInitialization();
    }
    else if (PostponableLogRefresher.keepUpToDate()) {
      VcsLogCachesInvalidator invalidator = CachesInvalidator.EP_NAME.findExtension(VcsLogCachesInvalidator.class);
      if (invalidator.isValid()) {
        HeavyAwareExecutor.executeOutOfHeavyProcessLater(logManager::scheduleInitialization, 5000);
      }
    }
  }

  private boolean hasDvcsRoots() {
    return !VcsLogManager.findLogProviders(getVcsRoots(), myProject).isEmpty();
  }

  public static VcsProjectLog getInstance(@NotNull Project project) {
    return ServiceManager.getService(project, VcsProjectLog.class);
  }

  private class LazyVcsLogManager {
    @Nullable private VcsLogManager myValue;

    @NotNull
    @CalledInAwt
    public synchronized VcsLogManager getValue() {
      if (myValue == null) {
        myValue = compute();
        myMessageBus.syncPublisher(VCS_PROJECT_LOG_CHANGED).logCreated();
      }
      return myValue;
    }

    @NotNull
    @CalledInAwt
    protected synchronized VcsLogManager compute() {
      return new VcsLogManager(myProject, myUiProperties, getVcsRoots(), false, VcsProjectLog.this::recreateOnError);
    }

    @CalledInAwt
    public synchronized void drop() {
      if (myValue != null) {
        myMessageBus.syncPublisher(VCS_PROJECT_LOG_CHANGED).logDisposed();
        Disposer.dispose(myValue);
      }
      myValue = null;
    }

    @Nullable
    public synchronized VcsLogManager getCached() {
      return myValue;
    }
  }

  public static class InitLogStartupActivity implements StartupActivity {
    @Override
    public void runActivity(@NotNull Project project) {
      if (ApplicationManager.getApplication().isUnitTestMode() ||
          (ApplicationManager.getApplication().isHeadlessEnvironment() && !ApplicationManager.getApplication().isOnAir())) {
        return;
      }

      VcsProjectLog projectLog = getInstance(project);

      MessageBusConnection connection = project.getMessageBus().connect(project);
      connection.subscribe(ProjectLevelVcsManager.VCS_CONFIGURATION_CHANGED, projectLog::recreateLog);
      if (projectLog.hasDvcsRoots()) {
        ApplicationManager.getApplication().invokeLater(projectLog::createLog);
      }
    }
  }

  public interface ProjectLogListener {
    @CalledInAwt
    void logCreated();

    @CalledInAwt
    void logDisposed();
  }
}<|MERGE_RESOLUTION|>--- conflicted
+++ resolved
@@ -53,13 +53,8 @@
   @NotNull private final MessageBus myMessageBus;
   @NotNull private final VcsLogTabsProperties myUiProperties;
 
-<<<<<<< HEAD
   @NotNull private final LazyVcsLogManager myLogManager = new LazyVcsLogManager();
-=======
-  @NotNull
-  private final LazyVcsLogManager myLogManager = new LazyVcsLogManager();
   private int myRecreatedLogCount = 0;
->>>>>>> 9b4896ae
   private volatile VcsLogUiImpl myUi;
 
   public VcsProjectLog(@NotNull Project project, @NotNull VcsLogTabsProperties uiProperties) {
