/*
 * Copyright 2000-2017 JetBrains s.r.o.
 *
 * Licensed under the Apache License, Version 2.0 (the "License");
 * you may not use this file except in compliance with the License.
 * You may obtain a copy of the License at
 *
 * http://www.apache.org/licenses/LICENSE-2.0
 *
 * Unless required by applicable law or agreed to in writing, software
 * distributed under the License is distributed on an "AS IS" BASIS,
 * WITHOUT WARRANTIES OR CONDITIONS OF ANY KIND, either express or implied.
 * See the License for the specific language governing permissions and
 * limitations under the License.
 */
package com.intellij.openapi.vcs.ex

import com.intellij.diff.util.Side
import com.intellij.ide.file.BatchFileChangeListener
import com.intellij.openapi.Disposable
import com.intellij.openapi.actionSystem.DefaultActionGroup
import com.intellij.openapi.actionSystem.Separator
import com.intellij.openapi.application.ModalityState
import com.intellij.openapi.application.runInEdt
import com.intellij.openapi.application.runReadAction
import com.intellij.openapi.command.CommandEvent
import com.intellij.openapi.command.CommandListener
import com.intellij.openapi.command.CommandProcessor
import com.intellij.openapi.command.undo.BasicUndoableAction
import com.intellij.openapi.command.undo.UndoManager
import com.intellij.openapi.editor.Document
import com.intellij.openapi.editor.Editor
import com.intellij.openapi.editor.event.DocumentEvent
import com.intellij.openapi.editor.event.DocumentListener
import com.intellij.openapi.project.Project
import com.intellij.openapi.util.Disposer
import com.intellij.openapi.util.text.StringUtil
import com.intellij.openapi.vcs.changes.ChangeListManager
import com.intellij.openapi.vcs.changes.ChangeListManagerImpl
import com.intellij.openapi.vcs.changes.ChangeListWorker
import com.intellij.openapi.vcs.changes.LocalChangeList
import com.intellij.openapi.vcs.ex.DocumentTracker.Block
import com.intellij.openapi.vcs.ex.PartialLocalLineStatusTracker.LocalRange
import com.intellij.openapi.vcs.impl.LineStatusTrackerManager
import com.intellij.openapi.vfs.VirtualFile
import com.intellij.ui.components.labels.ActionGroupLink
import com.intellij.util.EventDispatcher
import com.intellij.util.containers.ContainerUtil
import com.intellij.util.containers.WeakList
import com.intellij.util.ui.JBUI
import org.jetbrains.annotations.CalledInAwt
import java.awt.BorderLayout
import java.awt.Graphics
import java.awt.Point
import java.lang.ref.WeakReference
import java.util.*
import java.util.concurrent.atomic.AtomicInteger
import javax.swing.JComponent
import javax.swing.JPanel
import kotlin.collections.HashSet

class PartialLocalLineStatusTracker(project: Project,
                                    document: Document,
                                    virtualFile: VirtualFile,
                                    mode: Mode
) : LineStatusTracker<LocalRange>(project, document, virtualFile, mode), ChangeListWorker.PartialChangeTracker {
  private val changeListManager = ChangeListManagerImpl.getInstanceImpl(project)
  private val lstManager = LineStatusTrackerManager.getInstance(project) as LineStatusTrackerManager
  private val undoManager = UndoManager.getInstance(project)

  override val renderer = MyLineStatusMarkerRenderer(this)

  private var defaultMarker: ChangeListMarker
  private var currentMarker: ChangeListMarker? = null

  private var initialChangeListId: String? = null
  private var lastKnownTrackerChangeListId: String? = null
  private val affectedChangeLists = HashSet<String>()

  private val batchChangeTaskCounter: AtomicInteger = AtomicInteger()
  private var hasUndoInCommand: Boolean = false

  private var shouldInitializeWithExcludedFromCommit: Boolean = false

  private val undoableActions: WeakList<MyUndoableAction> = WeakList()

  init {
    defaultMarker = ChangeListMarker(changeListManager.defaultChangeList)
    affectedChangeLists.add(defaultMarker.changelistId)

    val connection = application.messageBus.connect(disposable)
    connection.subscribe(BatchFileChangeListener.TOPIC, MyBatchFileChangeListener())

    document.addDocumentListener(MyUndoDocumentListener(), disposable)
    CommandProcessor.getInstance().addCommandListener(MyUndoCommandListener(), disposable)
    Disposer.register(disposable, Disposable { dropExistingUndoActions() })

    assert(blocks.isEmpty())
  }

  override fun Block.toRange(): LocalRange = LocalRange(this.start, this.end, this.vcsStart, this.vcsEnd, this.innerRanges,
                                                        this.marker.changelistId, this.excludedFromCommit)

  override fun createDocumentTrackerHandler(): DocumentTracker.Handler = PartialDocumentTrackerHandler()

  override fun getAffectedChangeListsIds(): List<String> {
    return documentTracker.readLock {
      assert(!affectedChangeLists.isEmpty())
      affectedChangeLists.toList()
    }
  }

  private fun updateAffectedChangeLists(notifyChangeListManager: Boolean = true) {
    val oldIds = HashSet<String>()
    val newIds = HashSet<String>()

    for (block in blocks) {
      newIds.add(block.marker.changelistId)
    }

    if (!isInitialized) initialChangeListId?.let { newIds.add(it) }

    if (newIds.isEmpty()) {
      val listId = lastKnownTrackerChangeListId ?: defaultMarker.changelistId
      newIds.add(listId)
    }

    if (newIds.size == 1) {
      lastKnownTrackerChangeListId = newIds.single()
    }

    oldIds.addAll(affectedChangeLists)

    affectedChangeLists.clear()
    affectedChangeLists.addAll(newIds)

    if (oldIds != newIds) {
      if (notifyChangeListManager) {
        // It's OK to call this under documentTracker.writeLock, as this method will not grab CLM lock.
        changeListManager.notifyChangelistsChanged()
      }

      eventDispatcher.multicaster.onChangeListsChange(this)
    }

    eventDispatcher.multicaster.onChangeListMarkerChange(this)
  }

  @CalledInAwt
<<<<<<< HEAD
  fun setBaseRevision(vcsContent: CharSequence, changelistId: String?) {
=======
  override fun setBaseRevision(vcsContent: CharSequence) {
    val changelistId = if (!isInitialized) initialChangeListId else null
    initialChangeListId = null

>>>>>>> 54425956
    setBaseRevision(vcsContent) {
      if (changelistId != null) {
        changeListManager.executeUnderDataLock {
          if (changeListManager.getChangeList(changelistId) != null) {
            documentTracker.writeLock {
              currentMarker = ChangeListMarker(changelistId)
              documentTracker.updateFrozenContentIfNeeded()
              currentMarker = null
            }
          }
        }
      }
    }

    dropExistingUndoActions()
    if (isValid()) eventDispatcher.multicaster.onBecomingValid(this)
  }

  @CalledInAwt
  fun replayChangesFromDocumentEvents(events: List<DocumentEvent>) {
    if (events.isEmpty() || !blocks.isEmpty()) return
    updateDocument(Side.LEFT) { vcsDocument ->
      for (event in events.reversed()) {
        vcsDocument.replaceString(event.offset, event.offset + event.newLength, event.oldFragment)
      }
    }
  }


  override fun initChangeTracking(defaultId: String, changelistsIds: List<String>, fileChangelistId: String?) {
    documentTracker.writeLock {
      defaultMarker = ChangeListMarker(defaultId)

      if (!isInitialized) initialChangeListId = fileChangelistId

      lastKnownTrackerChangeListId = fileChangelistId

      val idsSet = changelistsIds.toSet()
      moveMarkers({ !idsSet.contains(it.marker.changelistId) }, defaultMarker)

      // no need to notify CLM, as we're inside it's action
      updateAffectedChangeLists(false)
    }
  }

  override fun defaultListChanged(oldListId: String, newListId: String) {
    documentTracker.writeLock {
      defaultMarker = ChangeListMarker(newListId)
    }
  }

  override fun changeListRemoved(listId: String) {
    documentTracker.writeLock {
      if (!affectedChangeLists.contains(listId)) return@writeLock

      if (!isInitialized && initialChangeListId == listId) initialChangeListId = null

      if (lastKnownTrackerChangeListId == listId) lastKnownTrackerChangeListId = null

      moveMarkers({ it.marker.changelistId == listId }, defaultMarker)

      updateAffectedChangeLists(false)
    }
  }

  override fun moveChanges(fromListId: String, toListId: String) {
    documentTracker.writeLock {
      if (!affectedChangeLists.contains(fromListId)) return@writeLock

      if (!isInitialized && initialChangeListId == fromListId) initialChangeListId = toListId

      if (lastKnownTrackerChangeListId == fromListId) lastKnownTrackerChangeListId = toListId

      moveMarkers({ it.marker.changelistId == fromListId }, ChangeListMarker(toListId))

      updateAffectedChangeLists(false)
    }
  }

  override fun moveChangesTo(toListId: String) {
    documentTracker.writeLock {
      if (!isInitialized) initialChangeListId = toListId

      lastKnownTrackerChangeListId = toListId

      moveMarkers({ true }, ChangeListMarker(toListId))

      updateAffectedChangeLists(false)
    }
  }

  private fun moveMarkers(condition: (Block) -> Boolean, toMarker: ChangeListMarker) {
    val affectedBlocks = mutableListOf<Block>()

    for (block in blocks) {
      if (block.marker != toMarker &&
          condition(block)) {
        block.marker = toMarker
        affectedBlocks.add(block)
      }
    }

    if (!affectedBlocks.isEmpty()) {
      dropExistingUndoActions()

      runInEdt(ModalityState.any()) {
        for (block in affectedBlocks) {
          updateHighlighter(block)
        }
      }
    }
  }


  private inner class MyUndoDocumentListener : DocumentListener {
    override fun beforeDocumentChange(event: DocumentEvent?) {
      if (hasUndoInCommand) return
      if (undoManager.isRedoInProgress || undoManager.isUndoInProgress) return
      hasUndoInCommand = true

      registerUndoAction(true)
    }
  }

  private inner class MyUndoCommandListener : CommandListener {
    override fun beforeCommandFinished(event: CommandEvent?) {
      if (hasUndoInCommand) {
        hasUndoInCommand = false

        registerUndoAction(false)
      }
    }
  }

  private fun dropExistingUndoActions() {
    val actions = undoableActions.copyAndClear()
    for (action in actions) {
      action.drop()
    }
  }

  @CalledInAwt
  private fun registerUndoAction(undo: Boolean) {
    val undoState = collectRangeStates()
    val action = MyUndoableAction(project, document, undoState, undo)
    undoManager.undoableActionPerformed(action)
    undoableActions.add(action)
  }

  private inner class MyBatchFileChangeListener : BatchFileChangeListener {
    override fun batchChangeStarted(eventProject: Project, activityName: String?) {
      if (eventProject != project) return
      if (batchChangeTaskCounter.getAndIncrement() == 0) {
        documentTracker.freeze(Side.LEFT)
        documentTracker.freeze(Side.RIGHT)
      }
    }

    override fun batchChangeCompleted(eventProject: Project) {
      if (eventProject != project) return
      application.invokeLater(
        {
          if (batchChangeTaskCounter.decrementAndGet() == 0) {
            documentTracker.unfreeze(Side.LEFT)
            documentTracker.unfreeze(Side.RIGHT)
          }
        }, ModalityState.any())
    }
  }

  private inner class PartialDocumentTrackerHandler : LineStatusTrackerBase<LocalRange>.MyDocumentTrackerHandler() {
    override fun onRangeAdded(block: Block) {
      super.onRangeAdded(block)

      if (block.ourData.marker == null) { // do not override markers, that are set via other methods of this listener
        block.marker = defaultMarker
      }
    }

    override fun onRangeRefreshed(before: Block, after: List<Block>) {
      super.onRangeRefreshed(before, after)

      val isExcludedFromCommit = before.excludedFromCommit
      val marker = before.marker
      for (block in after) {
        block.excludedFromCommit = isExcludedFromCommit
        block.marker = marker
      }
    }

    override fun onRangesChanged(before: List<Block>, after: Block) {
      super.onRangesChanged(before, after)

      after.excludedFromCommit = mergeExcludedFromCommitRanges(before)

      val affectedMarkers = before.map { it.marker }.distinct()

      val _currentMarker = currentMarker
      if (affectedMarkers.isEmpty() && _currentMarker != null) {
        after.marker = _currentMarker
      }
      else if (affectedMarkers.size == 1) {
        after.marker = affectedMarkers.single()
      }
      else {
        if (!affectedMarkers.isEmpty()) {
          lstManager.notifyInactiveRangesDamaged(virtualFile)
        }
        after.marker = defaultMarker
      }
    }

    override fun onRangeShifted(before: Block, after: Block) {
      super.onRangeShifted(before, after)

      after.excludedFromCommit = before.excludedFromCommit
      after.marker = before.marker
    }

    override fun onRangesMerged(range1: Block, range2: Block, merged: Block): Boolean {
      val superMergeable = super.onRangesMerged(range1, range2, merged)

      merged.excludedFromCommit = mergeExcludedFromCommitRanges(listOf(range1, range2))

      if (range1.marker == range2.marker) {
        merged.marker = range1.marker
        return superMergeable
      }

      if (range1.range.isEmpty || range2.range.isEmpty) {
        if (range1.range.isEmpty && range2.range.isEmpty) {
          merged.marker = defaultMarker
        }
        else if (range1.range.isEmpty) {
          merged.marker = range2.marker
        }
        else {
          merged.marker = range1.marker
        }
        return superMergeable
      }

      return false
    }

    override fun afterRefresh() {
      super.afterRefresh()

      updateAffectedChangeLists()
      fireExcludedFromCommitChanged()
    }

    override fun afterRangeChange() {
      super.afterRangeChange()

      updateAffectedChangeLists()
      fireExcludedFromCommitChanged()
    }

    override fun afterExplicitChange() {
      super.afterExplicitChange()

      updateAffectedChangeLists()
      fireExcludedFromCommitChanged()
    }

    override fun onUnfreeze() {
      super.onUnfreeze()

      if (shouldInitializeWithExcludedFromCommit) {
        shouldInitializeWithExcludedFromCommit = false
        for (block in blocks) {
          block.excludedFromCommit = true
        }
      }

      if (isValid()) eventDispatcher.multicaster.onBecomingValid(this@PartialLocalLineStatusTracker)
    }

    private fun mergeExcludedFromCommitRanges(ranges: List<DocumentTracker.Block>): Boolean {
      if (ranges.isEmpty()) return false
      return ranges.all { it.excludedFromCommit }
    }
  }


  fun hasPartialChangesToCommit(): Boolean {
    return documentTracker.readLock {
      affectedChangeLists.size > 1 || hasBlocksExcludedFromCommit()
    }
  }

  fun getPartiallyAppliedContent(side: Side, changelistIds: List<String>): String {
    return runReadAction {
      val markers = changelistIds.mapTo(HashSet()) { ChangeListMarker(it) }
      val toCommitCondition: (Block) -> Boolean = { markers.contains(it.marker) && !it.excludedFromCommit }
      documentTracker.getContentWithPartiallyAppliedBlocks(side, toCommitCondition)
    }
  }

  @CalledInAwt
  fun handlePartialCommit(side: Side, changelistIds: List<String>): PartialCommitHelper {
    val markers = changelistIds.mapTo(HashSet()) { ChangeListMarker(it) }
    val toCommitCondition: (Block) -> Boolean = { markers.contains(it.marker) && !it.excludedFromCommit }

    val contentToCommit = documentTracker.getContentWithPartiallyAppliedBlocks(side, toCommitCondition)

    return object : PartialCommitHelper(contentToCommit) {
      override fun applyChanges() {
        if (isReleased) return

        val success = updateDocument(side) { doc ->
          documentTracker.doFrozen(side) {
            documentTracker.partiallyApplyBlocks(side, toCommitCondition, { _, _ -> })

            doc.setText(contentToCommit)
          }
        }

        if (!success) {
          LOG.warn("Can't update document state on partial commit: $virtualFile")
        }
      }
    }
  }

  abstract class PartialCommitHelper(val content: String) {
    @CalledInAwt abstract fun applyChanges()
  }

  @CalledInAwt
  fun rollbackChangelistChanges(changelistsIds: List<String>, rollbackRangesExcludedFromCommit: Boolean) {
    val idsSet = changelistsIds.toSet()
    runBulkRollback {
      idsSet.contains(it.marker.changelistId) && (rollbackRangesExcludedFromCommit || !it.excludedFromCommit)
    }
  }


  protected class MyLineStatusMarkerRenderer(override val tracker: PartialLocalLineStatusTracker) :
    LineStatusTracker.LocalLineStatusMarkerRenderer(tracker) {

    override fun paint(editor: Editor, range: Range, g: Graphics) {
      if (range !is LocalRange ||
          range.changelistId == tracker.defaultMarker.changelistId) {
        super.paint(editor, range, g)
      } else {
        paintIgnoredRange(g, editor, range)
      }
    }

    override fun createAdditionalInfoPanel(editor: Editor, range: Range, mousePosition: Point?): JComponent? {
      if (range !is LocalRange) return null

      val changeLists = ChangeListManager.getInstance(tracker.project).changeLists
      val rangeList = changeLists.find { it.id == range.changelistId } ?: return null

      val group = DefaultActionGroup()
      if (changeLists.size > 1) {
        group.add(Separator("Changelists"))
        val comparator = compareBy<LocalChangeList> { if (it.isDefault) 0 else 1 }.thenBy { it.name }
        for (changeList in changeLists.sortedWith(comparator)) {
          group.add(MoveToChangeListAction(editor, range, mousePosition, changeList))
        }
        group.add(Separator.getInstance())
      }
      group.add(MoveToAnotherChangeListAction(editor, range, mousePosition))


      val link = ActionGroupLink(rangeList.name, null, group)

      val panel = JPanel(BorderLayout())
      panel.add(link, BorderLayout.CENTER)
      panel.border = JBUI.Borders.emptyLeft(7)
      panel.isOpaque = false
      return panel
    }

    private inner class MoveToAnotherChangeListAction(editor: Editor, range: Range, val mousePosition: Point?)
      : RangeMarkerAction(editor, range, null) {
      init {
        templatePresentation.text = "New..."
      }

      override fun isEnabled(editor: Editor, range: Range): Boolean = range is LocalRange

      override fun actionPerformed(editor: Editor, range: Range) {
        MoveChangesLineStatusAction.moveToAnotherChangelist(tracker, range as LocalRange)
        reopenRange(editor, range, mousePosition)
      }
    }

    private inner class MoveToChangeListAction(editor: Editor, range: Range, val mousePosition: Point?, val changelist: LocalChangeList)
      : RangeMarkerAction(editor, range, null) {
      init {
        templatePresentation.text = StringUtil.trimMiddle(changelist.name, 60)
      }

      override fun isEnabled(editor: Editor, range: Range): Boolean = range is LocalRange

      override fun actionPerformed(editor: Editor, range: Range) {
        tracker.moveToChangelist(range, changelist)
        reopenRange(editor, range, mousePosition)
      }
    }

    private fun reopenRange(editor: Editor, range: Range, mousePosition: Point?) {
      val newRange = tracker.findRange(range)
      if (newRange != null) tracker.renderer.showHintAt(editor, newRange, mousePosition)
    }
  }


  @CalledInAwt
  fun moveToChangelist(range: Range, changelist: LocalChangeList) {
    val newRange = findBlock(range)
    if (newRange != null) {
      moveToChangelist({ it == newRange }, changelist)
    }
  }

  @CalledInAwt
  fun moveToChangelist(lines: BitSet, changelist: LocalChangeList) {
    moveToChangelist({ it.isSelectedByLine(lines) }, changelist)
  }

  @CalledInAwt
  private fun moveToChangelist(condition: (Block) -> Boolean, changelist: LocalChangeList) {
    changeListManager.executeUnderDataLock {
      if (changeListManager.getChangeList(changelist.id) == null) return@executeUnderDataLock
      val newMarker = ChangeListMarker(changelist)

      documentTracker.writeLock {
        moveMarkers(condition, newMarker)
        updateAffectedChangeLists()
      }
    }
  }


  enum class ExclusionState { ALL_INCLUDED, ALL_EXCLUDED, PARTIALLY, NO_CHANGES }

  fun hasBlocksExcludedFromCommit(): Boolean {
    return documentTracker.readLock {
      blocks.any { it.excludedFromCommit }
    }
  }

  fun getExcludedFromCommitState(changelistId: String): ExclusionState {
    val marker = ChangeListMarker(changelistId)
    var hasIncluded = false
    var hasExcluded = false
    documentTracker.readLock {
      for (block in blocks) {
        if (block.marker == marker) {
          if (block.excludedFromCommit) {
            hasExcluded = true
          }
          else {
            hasIncluded = true
          }
        }
      }
    }

    if (!hasExcluded && !hasIncluded) return ExclusionState.NO_CHANGES
    if (hasExcluded && hasIncluded) return ExclusionState.PARTIALLY
    if (hasExcluded) return ExclusionState.ALL_EXCLUDED
    return ExclusionState.ALL_INCLUDED // no changes - all included
  }

  @CalledInAwt
  fun setExcludedFromCommit(isExcluded: Boolean) {
    setExcludedFromCommit({ true }, isExcluded)

    if (!isOperational() || !isExcluded) shouldInitializeWithExcludedFromCommit = isExcluded
  }

  fun setExcludedFromCommit(range: Range, isExcluded: Boolean) {
    val newRange = findBlock(range)
    setExcludedFromCommit({ it == newRange }, isExcluded)
  }

  fun setExcludedFromCommit(lines: BitSet, isExcluded: Boolean) {
    setExcludedFromCommit({ it.isSelectedByLine(lines) }, isExcluded)
  }

  private fun setExcludedFromCommit(condition: (Block) -> Boolean, isExcluded: Boolean) {
    documentTracker.writeLock {
      for (block in blocks) {
        if (condition(block)) {
          block.excludedFromCommit = isExcluded
        }
      }
    }
    fireExcludedFromCommitChanged()
  }

  private fun fireExcludedFromCommitChanged() {
    eventDispatcher.multicaster.onExcludedFromCommitChange(this)
  }


  @CalledInAwt
  internal fun storeTrackerState(): FullState {
    return documentTracker.readLock {
      val vcsContent = documentTracker.getContent(Side.LEFT)
      val currentContent = documentTracker.getContent(Side.RIGHT)

      val rangeStates = collectRangeStates()

      FullState(virtualFile, rangeStates, vcsContent.toString(), currentContent.toString())
    }
  }

  @CalledInAwt
  internal fun restoreState(state: State): Boolean {
    if (state is FullState) {
      return restoreFullState(state)
    }
    else {
      return restoreState(state.ranges)
    }
  }

  @CalledInAwt
  private fun collectRangeStates(): List<RangeState> {
    return documentTracker.readLock {
      blocks.map { RangeState(it.range, it.marker.changelistId) }
    }
  }

  private fun restoreFullState(state: FullState): Boolean {
    var success = false
    documentTracker.doFrozen {
      // ensure that changelist can't disappear in the middle of operation
      changeListManager.executeUnderDataLock {
        documentTracker.writeLock {
          success = documentTracker.setFrozenState(state.vcsContent, state.currentContent, state.ranges.map { it.range })
          if (success) {
            restoreChangelistsState(state.ranges)
          }
        }
      }

      if (success) {
        updateDocument(Side.LEFT) {
          vcsDocument.setText(state.vcsContent)
        }
      }
    }
    return success
  }

  @CalledInAwt
  private fun restoreState(states: List<RangeState>): Boolean {
    var success = false
    documentTracker.doFrozen {
      // ensure that changelist can't disappear in the middle of operation
      changeListManager.executeUnderDataLock {
        documentTracker.writeLock {
          success = documentTracker.setFrozenState(states.map { it.range })
          if (success) {
            restoreChangelistsState(states)
          }
        }
      }
    }
    return success
  }

  private fun restoreChangelistsState(states: List<RangeState>) {
    val changelistIds = changeListManager.changeLists.map { it.id }
    val idToMarker = ContainerUtil.newMapFromKeys(changelistIds.iterator(), { ChangeListMarker(it) })

    assert(blocks.size == states.size)
    blocks.forEachIndexed { i, block ->
      block.marker = idToMarker[states[i].changelistId] ?: defaultMarker
      updateHighlighter(block)
    }

    updateAffectedChangeLists()
  }


  private class MyUndoableAction(
    project: Project,
    document: Document,
    var states: List<RangeState>?,
    val undo: Boolean
  ) : BasicUndoableAction(document) {
    val projectRef: WeakReference<Project> = WeakReference(project)

    fun drop() {
      states = null
    }

    override fun undo() {
      if (undo) restore()
    }

    override fun redo() {
      if (!undo) restore()
    }

    private fun restore() {
      val document = affectedDocuments!!.single().document
      val project = projectRef.get()
      val rangeStates = states
      if (document != null && project != null && rangeStates != null) {
        val tracker = LineStatusTrackerManager.getInstance(project).getLineStatusTracker(document)
        if (tracker is PartialLocalLineStatusTracker) {
          tracker.restoreState(rangeStates)
        }
      }
    }
  }


  private val eventDispatcher = EventDispatcher.create(Listener::class.java)

  fun addListener(listener: Listener, disposable: Disposable) {
    eventDispatcher.addListener(listener, disposable)
  }

  open class ListenerAdapter : Listener
  interface Listener : EventListener {
    @CalledInAwt
    fun onBecomingValid(tracker: PartialLocalLineStatusTracker) {
    }

    fun onChangeListsChange(tracker: PartialLocalLineStatusTracker) {
    }

    fun onChangeListMarkerChange(tracker: PartialLocalLineStatusTracker) {
    }

    fun onExcludedFromCommitChange(tracker: PartialLocalLineStatusTracker) {
    }
  }


  internal class FullState(virtualFile: VirtualFile,
                           ranges: List<RangeState>,
                           val vcsContent: String,
                           val currentContent: String)
    : State(virtualFile, ranges)

  internal open class State(
    val virtualFile: VirtualFile,
    val ranges: List<RangeState>
  )

  internal class RangeState(
    val range: com.intellij.diff.util.Range,
    val changelistId: String
  )

  class LocalRange(line1: Int, line2: Int, vcsLine1: Int, vcsLine2: Int, innerRanges: List<InnerRange>?,
                   val changelistId: String, val isExcludedFromCommit: Boolean)
    : Range(line1, line2, vcsLine1, vcsLine2, innerRanges)

  protected data class ChangeListMarker(val changelistId: String) {
    constructor(changelist: LocalChangeList) : this(changelist.id)
  }


  protected data class MyBlockData(var marker: ChangeListMarker? = null,
                                   var excludedFromCommit: Boolean = false
  ) : LineStatusTrackerBase.BlockData()

  override fun createBlockData(): BlockData = MyBlockData()
  override val Block.ourData: MyBlockData get() = getBlockData(this) as MyBlockData

  private var Block.marker: ChangeListMarker
    get() = this.ourData.marker!! // can be null in MyLineTrackerListener, until `onBlockAdded` is called
    set(value) {
      this.ourData.marker = value
    }

  private var Block.excludedFromCommit: Boolean
    get() = this.ourData.excludedFromCommit
    set(value) {
      this.ourData.excludedFromCommit = value
    }


  companion object {
    @JvmStatic
    fun createTracker(project: Project,
                      document: Document,
                      virtualFile: VirtualFile,
                      mode: Mode): PartialLocalLineStatusTracker {
      return PartialLocalLineStatusTracker(project, document, virtualFile, mode)
    }
  }
}<|MERGE_RESOLUTION|>--- conflicted
+++ resolved
@@ -147,14 +147,10 @@
   }
 
   @CalledInAwt
-<<<<<<< HEAD
-  fun setBaseRevision(vcsContent: CharSequence, changelistId: String?) {
-=======
   override fun setBaseRevision(vcsContent: CharSequence) {
     val changelistId = if (!isInitialized) initialChangeListId else null
     initialChangeListId = null
 
->>>>>>> 54425956
     setBaseRevision(vcsContent) {
       if (changelistId != null) {
         changeListManager.executeUnderDataLock {
