--- conflicted
+++ resolved
@@ -111,24 +111,15 @@
           // maybe the op is overridden and may produce side effects, like cout << "hello"
           PyType type = myTypeEvalContext.getType(leftExpression);
           if (type != null &&
-<<<<<<< HEAD
-              !type.isBuiltin(myTypeEvalContext) &&
+              !type.isBuiltin() &&
               type.resolveMember(method, null, AccessDirection.READ, getResolveContext()) != null) {
-=======
-              !type.isBuiltin() &&
-              type.resolveMember(method, null, AccessDirection.READ, resolveWithoutImplicits()) != null) {
->>>>>>> f0a66f7c
             return true;
           }
           if (rightExpression != null) {
             type = myTypeEvalContext.getType(rightExpression);
             if (type != null) {
               String rmethod = "__r" + method.substring(2); // __add__ -> __radd__
-<<<<<<< HEAD
-              if (!type.isBuiltin(myTypeEvalContext) && type.resolveMember(rmethod, null, AccessDirection.READ, getResolveContext()) != null) {
-=======
-              if (!type.isBuiltin() && type.resolveMember(rmethod, null, AccessDirection.READ, resolveWithoutImplicits()) != null) {
->>>>>>> f0a66f7c
+              if (!type.isBuiltin() && type.resolveMember(rmethod, null, AccessDirection.READ, getResolveContext()) != null) {
                 return true;
               }
             }
